// @(#)root/meta:$Id: 7109cb45f1219c2aae6be19906ae5a63e31972ef $
// Author: Rene Brun   07/01/95

/*************************************************************************
 * Copyright (C) 1995-2000, Rene Brun and Fons Rademakers.               *
 * All rights reserved.                                                  *
 *                                                                       *
 * For the licensing terms see $ROOTSYS/LICENSE.                         *
 * For the list of contributors see $ROOTSYS/README/CREDITS.             *
 *************************************************************************/

//////////////////////////////////////////////////////////////////////////
//                                                                      //
//  The ROOT global object gROOT contains a list of all defined         //
//  classes. This list is build when a reference to a class dictionary  //
//  is made. When this happens, the static "class"::Dictionary()        //
//  function is called to create a TClass object describing the         //
//  class. The Dictionary() function is defined in the ClassDef         //
//  macro and stored (at program startup or library load time) together //
//  with the class name in the TClassTable singleton object.            //
//  For a description of all dictionary classes see TDictionary.        //
//                                                                      //
//////////////////////////////////////////////////////////////////////////

//*-*x7.5 macros/layout_class

#include "TClass.h"

#include "Riostream.h"
#include "TBaseClass.h"
#include "TBrowser.h"
#include "TBuffer.h"
#include "TClassAttributeMap.h"
#include "TClassGenerator.h"
#include "TClassEdit.h"
#include "TClassMenuItem.h"
#include "TClassRef.h"
#include "TClassTable.h"
#include "TDataMember.h"
#include "TDataType.h"
#include "TError.h"
#include "TExMap.h"
#include "TFunctionTemplate.h"
#include "THashList.h"
#include "TInterpreter.h"
#include "TMemberInspector.h"
#include "TMethod.h"
#include "TMethodArg.h"
#include "TMethodCall.h"
#include "TObjArray.h"
#include "TROOT.h"
#include "TRealData.h"
#include "TStreamer.h"
#include "TStreamerElement.h"
#include "TVirtualStreamerInfo.h"
#include "TVirtualCollectionProxy.h"
#include "TVirtualIsAProxy.h"
#include "TVirtualRefProxy.h"
#include "TVirtualMutex.h"
#include "TVirtualPad.h"
#include "THashTable.h"
#include "TSchemaRuleSet.h"
#include "TGenericClassInfo.h"
#include "TIsAProxy.h"
#include "TSchemaRule.h"
#include "TSystem.h"
#include "TThreadSlots.h"

#include <cstdio>
#include <cctype>
#include <set>
#include <sstream>
#include <string>
#include <map>
#include <typeinfo>
#include <cmath>
#include <assert.h>

#include "TListOfDataMembers.h"
#include "TListOfFunctions.h"
#include "TViewPubDataMembers.h"
#include "TViewPubFunctions.h"

using namespace std;

// Mutex to protect CINT and META operations
// (exported to be used for similar cases in related classes)

TVirtualMutex* gInterpreterMutex = 0;

void *gMmallocDesc = 0; //is used and set in TMapFile
namespace {
   class TMmallocDescTemp {
   private:
      void *fSave;
   public:
      TMmallocDescTemp(void *value = 0) : fSave(gMmallocDesc) { gMmallocDesc = value; }
      ~TMmallocDescTemp() { gMmallocDesc = fSave; }
   };
}

Int_t TClass::fgClassCount;
TClass::ENewType TClass::fgCallingNew = kRealNew;

struct ObjRepoValue {
   ObjRepoValue(const TClass *what, Version_t version) : fClass(what),fVersion(version) {}
   const TClass *fClass;
   Version_t     fVersion;
};
typedef std::multimap<void*, ObjRepoValue> RepoCont_t;
static RepoCont_t gObjectVersionRepository;

static void RegisterAddressInRepository(const char * /*where*/, void *location, const TClass *what)
{
   // Register the object for special handling in the destructor.

   Version_t version = what->GetClassVersion();
//    if (!gObjectVersionRepository.count(location)) {
//       Info(where, "Registering address %p of class '%s' version %d", location, what->GetName(), version);
//    } else {
//       Warning(where, "Registering address %p again of class '%s' version %d", location, what->GetName(), version);
//    }
   gObjectVersionRepository.insert(RepoCont_t::value_type(location, RepoCont_t::mapped_type(what,version)));

#if 0
   // This code could be used to prevent an address to be registered twice.
   std::pair<RepoCont_t::iterator, Bool_t> tmp = gObjectVersionRepository.insert(RepoCont_t::value_type>(location, RepoCont_t::mapped_type(what,version)));
   if (!tmp.second) {
      Warning(where, "Reregistering an object of class '%s' version %d at address %p", what->GetName(), version, p);
      gObjectVersionRepository.erase(tmp.first);
      tmp = gObjectVersionRepository.insert(RepoCont_t::value_type>(location, RepoCont_t::mapped_type(what,version)));
      if (!tmp.second) {
         Warning(where, "Failed to reregister an object of class '%s' version %d at address %p", what->GetName(), version, location);
      }
   }
#endif
}

static void UnregisterAddressInRepository(const char * /*where*/, void *location, const TClass *what)
{
   // Remove an address from the repository of address/object.

   RepoCont_t::iterator cur = gObjectVersionRepository.find(location);
   for (; cur != gObjectVersionRepository.end();) {
      RepoCont_t::iterator tmp = cur++;
      if ((tmp->first == location) && (tmp->second.fVersion == what->GetClassVersion())) {
         // -- We still have an address, version match.
         // Info(where, "Unregistering address %p of class '%s' version %d", location, what->GetName(), what->GetClassVersion());
         gObjectVersionRepository.erase(tmp);
      } else {
         // -- No address, version match, we've reached the end.
         break;
      }
   }
}

static void MoveAddressInRepository(const char * /*where*/, void *oldadd, void *newadd, const TClass *what)
{
   // Register in the repository that an object has moved.

   // Move not only the object itself but also any base classes or sub-objects.
   size_t objsize = what->Size();
   long delta = (char*)newadd - (char*)oldadd;
   RepoCont_t::iterator cur = gObjectVersionRepository.find(oldadd);
   for (; cur != gObjectVersionRepository.end();) {
      RepoCont_t::iterator tmp = cur++;
      if (oldadd <= tmp->first && tmp->first < ( ((char*)oldadd) + objsize) ) {
         // The location is within the object, let's move it.

         gObjectVersionRepository.insert(RepoCont_t::value_type(((char*)tmp->first)+delta, RepoCont_t::mapped_type(tmp->second.fClass,tmp->second.fVersion)));
         gObjectVersionRepository.erase(tmp);

      } else {
         // -- No address, version match, we've reached the end.
         break;
      }
   }
}

//______________________________________________________________________________
//______________________________________________________________________________
namespace ROOT {
#define R__USE_STD_MAP
   class TMapTypeToTClass {
#if defined R__USE_STD_MAP
     // This wrapper class allow to avoid putting #include <map> in the
     // TROOT.h header file.
   public:
#ifdef R__GLOBALSTL
      typedef map<string,TClass*>                 IdMap_t;
#else
      typedef std::map<std::string,TClass*>       IdMap_t;
#endif
      typedef IdMap_t::key_type                   key_type;
      typedef IdMap_t::const_iterator             const_iterator;
      typedef IdMap_t::size_type                  size_type;
#ifdef R__WIN32
     // Window's std::map does NOT defined mapped_type
      typedef TClass*                             mapped_type;
#else
      typedef IdMap_t::mapped_type                mapped_type;
#endif

   private:
      IdMap_t fMap;

   public:
      void Add(const key_type &key, mapped_type &obj)
      {
         // Add the <key,obj> pair to the map.
         fMap[key] = obj;
      }
      mapped_type Find(const key_type &key) const
      {
         // Find the type corresponding to the key.
         IdMap_t::const_iterator iter = fMap.find(key);
         mapped_type cl = 0;
         if (iter != fMap.end()) cl = iter->second;
         return cl;
      }
      void Remove(const key_type &key) {
         // Remove the type corresponding to the key.
         fMap.erase(key);
      }
#else
   private:
      TMap fMap;

   public:
#ifdef R__COMPLETE_MEM_TERMINATION
      TMapTypeToTClass() {
         TIter next(&fMap);
         TObjString *key;
         while((key = (TObjString*)next())) {
            delete key;
         }
      }
#endif
      void Add(const char *key, TClass *&obj) {
         TObjString *realkey = new TObjString(key);
         fMap.Add(realkey, obj);
      }
      TClass* Find(const char *key) const {
         const TPair *a = (const TPair *)fMap.FindObject(key);
         if (a) return (TClass*) a->Value();
         return 0;
      }
      void Remove(const char *key) {
         TObjString realkey(key);
         TObject *actual = fMap.Remove(&realkey);
         delete actual;
      }
#endif
   };
}

IdMap_t *TClass::GetIdMap() {

#ifdef R__COMPLETE_MEM_TERMINATION
   static IdMap_t gIdMapObject;
   return &gIdMap;
#else
   static IdMap_t *gIdMap = new IdMap_t;
   return gIdMap;
#endif
}

//______________________________________________________________________________
void TClass::AddClass(TClass *cl)
{
   // static: Add a class to the list and map of classes.

   if (!cl) return;
   gROOT->GetListOfClasses()->Add(cl);
   if (cl->GetTypeInfo()) {
      GetIdMap()->Add(cl->GetTypeInfo()->name(),cl);
   }
}

//______________________________________________________________________________
void TClass::RemoveClass(TClass *oldcl)
{
   // static: Remove a class from the list and map of classes

   if (!oldcl) return;
   gROOT->GetListOfClasses()->Remove(oldcl);
   if (oldcl->GetTypeInfo()) {
      GetIdMap()->Remove(oldcl->GetTypeInfo()->name());
   }
}

//______________________________________________________________________________
void ROOT::Class_ShowMembers(TClass *cl, const void *obj, TMemberInspector&insp)
{
   // Indirect call to the implementation of ShowMember allowing [forward]
   // declaration with out a full definition of the TClass class.

   gInterpreter->InspectMembers(insp, obj, cl, kFALSE);
}

//______________________________________________________________________________
//______________________________________________________________________________

class TDumpMembers : public TMemberInspector {
   bool fNoAddr;
public:
<<<<<<< HEAD
   TDumpMembers(bool noAddr): fNoAddr(noAddr) { }
   void Inspect(TClass *cl, const char *parent, const char *name, const void *addr);
=======
   TDumpMembers() { }

   using TMemberInspector::Inspect;
   void Inspect(TClass *cl, const char *parent, const char *name, const void *addr, Bool_t isTransient);
>>>>>>> 1c54bb04
};

//______________________________________________________________________________
void TDumpMembers::Inspect(TClass *cl, const char *pname, const char *mname, const void *add, Bool_t /* isTransient */)
{
   // Print value of member mname.
   //
   // This method is called by the ShowMembers() method for each
   // data member when object.Dump() is invoked.
   //
   //    cl    is the pointer to the current class
   //    pname is the parent name (in case of composed objects)
   //    mname is the data member name
   //    add   is the data member address

   const Int_t kvalue = 30;
#ifdef R__B64
   const Int_t ktitle = 50;
#else
   const Int_t ktitle = 42;
#endif
   const Int_t kline  = 1024;
   Int_t cdate = 0;
   Int_t ctime = 0;
   UInt_t *cdatime = 0;
   char line[kline];

   TDataType *membertype;
   TString memberTypeName;
   const char *memberName;
   const char *memberFullTypeName;
   const char *memberTitle;
   Bool_t isapointer;
   Bool_t isbasic;

   if (TDataMember *member = cl->GetDataMember(mname)) {
      memberTypeName = member->GetTypeName();
      memberName = member->GetName();
      memberFullTypeName = member->GetFullTypeName();
      memberTitle = member->GetTitle();
      isapointer = member->IsaPointer();
      isbasic = member->IsBasic();
      membertype = member->GetDataType();
   } else if (!cl->IsLoaded()) {
      // The class is not loaded, hence it is 'emulated' and the main source of
      // information is the StreamerInfo.
      TVirtualStreamerInfo *info = cl->GetStreamerInfo();
      if (!info) return;
      const char *cursor = mname;
      while ( (*cursor)=='*' ) ++cursor;
      TString elname( cursor );
      Ssiz_t pos = elname.Index("[");
      if ( pos != kNPOS ) {
         elname.Remove( pos );
      }
      TStreamerElement *element = (TStreamerElement*)info->GetElements()->FindObject(elname.Data());
      if (!element) return;
      memberFullTypeName = element->GetTypeName();

      memberTypeName = memberFullTypeName;
      memberTypeName = memberTypeName.Strip(TString::kTrailing, '*');
      if (memberTypeName.Index("const ")==0) memberTypeName.Remove(0,6);

      memberName = element->GetName();
      memberTitle = element->GetTitle();
      isapointer = element->IsaPointer() || element->GetType() == TVirtualStreamerInfo::kCharStar;
      membertype = gROOT->GetType(memberFullTypeName);

      isbasic = membertype !=0;
   } else {
      return;
   }


   Bool_t isdate = kFALSE;
   if (strcmp(memberName,"fDatime") == 0 && strcmp(memberTypeName,"UInt_t") == 0) {
      isdate = kTRUE;
   }
   Bool_t isbits = kFALSE;
   if (strcmp(memberName,"fBits") == 0 && strcmp(memberTypeName,"UInt_t") == 0) {
      isbits = kTRUE;
   }
   TClass * dataClass = TClass::GetClass(memberFullTypeName);
   Bool_t isTString = (dataClass == TString::Class());
   static TClassRef stdClass("std::string");
   Bool_t isStdString = (dataClass == stdClass);

   Int_t i;
   for (i = 0;i < kline; i++) line[i] = ' ';
   line[kline-1] = 0;
   snprintf(line,kline,"%s%s ",pname,mname);
   i = strlen(line); line[i] = ' ';

   // Encode data value or pointer value
   char *pointer = (char*)add;
   char **ppointer = (char**)(pointer);

   if (isapointer) {
      char **p3pointer = (char**)(*ppointer);
      if (!p3pointer)
         snprintf(&line[kvalue],kline-kvalue,"->0");
      else if (!isbasic) {
         if (!fNoAddr) {
            snprintf(&line[kvalue],kline-kvalue,"->%lx ", (Long_t)p3pointer);
         }
      } else if (membertype) {
         if (!strcmp(membertype->GetTypeName(), "char")) {
            i = strlen(*ppointer);
            if (kvalue+i > kline) i=kline-1-kvalue;
            Bool_t isPrintable = kTRUE;
            for (Int_t j = 0; j < i; j++) {
               if (!std::isprint((*ppointer)[j])) {
                  isPrintable = kFALSE;
                  break;
               }
            }
            if (isPrintable) {
               strncpy(line + kvalue, *ppointer, i);
               line[kvalue+i] = 0;
            } else {
               line[kvalue] = 0;
            }
         } else {
            strncpy(&line[kvalue], membertype->AsString(p3pointer), TMath::Min(kline-1-kvalue,(int)strlen(membertype->AsString(p3pointer))));
         }
      } else if (!strcmp(memberFullTypeName, "char*") ||
                 !strcmp(memberFullTypeName, "const char*")) {
         i = strlen(*ppointer);
         if (kvalue+i >= kline) i=kline-1-kvalue;
         Bool_t isPrintable = kTRUE;
         for (Int_t j = 0; j < i; j++) {
            if (!std::isprint((*ppointer)[j])) {
               isPrintable = kFALSE;
               break;
            }
         }
         if (isPrintable) {
            strncpy(line + kvalue, *ppointer, i);
            line[kvalue+i] = 0;
         } else {
            line[kvalue] = 0;
         }
      } else {
         if (!fNoAddr) {
            snprintf(&line[kvalue],kline-kvalue,"->%lx ", (Long_t)p3pointer);
         }
      }
   } else if (membertype) {
      if (isdate) {
         cdatime = (UInt_t*)pointer;
         TDatime::GetDateTime(cdatime[0],cdate,ctime);
         snprintf(&line[kvalue],kline-kvalue,"%d/%d",cdate,ctime);
      } else if (isbits) {
         snprintf(&line[kvalue],kline-kvalue,"0x%08x", *(UInt_t*)pointer);
      } else {
         strncpy(&line[kvalue], membertype->AsString(pointer), TMath::Min(kline-1-kvalue,(int)strlen(membertype->AsString(pointer))));
      }
   } else {
      if (isStdString) {
         std::string *str = (std::string*)pointer;
         snprintf(&line[kvalue],kline-kvalue,"%s",str->c_str());
      } else if (isTString) {
         TString *str = (TString*)pointer;
         snprintf(&line[kvalue],kline-kvalue,"%s",str->Data());
      } else {
         if (!fNoAddr) {
            snprintf(&line[kvalue],kline-kvalue,"->%lx ", (Long_t)pointer);
         }
      }
   }
   // Encode data member title
   if (isdate == kFALSE && strcmp(memberFullTypeName, "char*") && strcmp(memberFullTypeName, "const char*")) {
      i = strlen(&line[0]); line[i] = ' ';
      Int_t lentit = strlen(memberTitle);
      if (lentit > 250-ktitle) lentit = 250-ktitle;
      strncpy(&line[ktitle],memberTitle,lentit);
      line[ktitle+lentit] = 0;
   }
   Printf("%s", line);
}

THashTable* TClass::fgClassTypedefHash = 0;

//______________________________________________________________________________
//______________________________________________________________________________
//______________________________________________________________________________
TClass::TNameMapNode::TNameMapNode (const char* typedf, const char* orig)
  : TObjString (typedf),
    fOrigName (orig)
{
}

//______________________________________________________________________________

class TBuildRealData : public TMemberInspector {

private:
   void    *fRealDataObject;
   TClass  *fRealDataClass;
   UInt_t   fBits;       //bit field status word

public:
   TBuildRealData(void *obj, TClass *cl) : fBits(0) {
      // Main constructor.
      fRealDataObject = obj;
      fRealDataClass = cl;
   }
   using TMemberInspector::Inspect;
   void Inspect(TClass *cl, const char *parent, const char *name, const void *addr, Bool_t isTransient);

};

//______________________________________________________________________________
void TBuildRealData::Inspect(TClass* cl, const char* pname, const char* mname, const void* add, Bool_t isTransient)
{
   // This method is called from ShowMembers() via BuildRealdata().

   TDataMember* dm = cl->GetDataMember(mname);
   if (!dm) {
      return;
   }

   Bool_t isTransientMember = kFALSE;

   if (!dm->IsPersistent()) {
      // For the DataModelEvolution we need access to the transient member.
      // so we now record them in the list of RealData.
      isTransientMember = kTRUE;
      isTransient = kTRUE;
   }

   TString rname( pname );
   // Take into account cases like TPaveStats->TPaveText->TPave->TBox.
   // Check that member is in a derived class or an object in the class.
   if (cl != fRealDataClass) {
      if (!fRealDataClass->InheritsFrom(cl)) {
         Ssiz_t dot = rname.Index('.');
         if (dot == kNPOS) {
            return;
         }
         rname[dot] = '\0';
         if (!fRealDataClass->GetDataMember(rname)) {
            //could be a data member in a base class like in this example
            // class Event : public Data {
            //   class Data : public TObject {
            //     EventHeader fEvtHdr;
            //     class EventHeader {
            //       Int_t     fEvtNum;
            //       Int_t     fRun;
            //       Int_t     fDate;
            //       EventVertex fVertex;
            //       class EventVertex {
            //         EventTime  fTime;
            //         class EventTime {
            //           Int_t     fSec;
            //           Int_t     fNanoSec;
            if (!fRealDataClass->GetBaseDataMember(rname)) {
               return;
            }
         }
         rname[dot] = '.';
      }
   }
   rname += mname;
   Long_t offset = Long_t(((Long_t) add) - ((Long_t) fRealDataObject));

   if (dm->IsaPointer()) {
      // Data member is a pointer.
      if (!dm->IsBasic()) {
         // Pointer to class object.
         TRealData* rd = new TRealData(rname, offset, dm);
         if (isTransientMember) { rd->SetBit(TRealData::kTransient); };
         fRealDataClass->GetListOfRealData()->Add(rd);
      } else {
         // Pointer to basic data type.
         TRealData* rd = new TRealData(rname, offset, dm);
         if (isTransientMember) { rd->SetBit(TRealData::kTransient); };
         fRealDataClass->GetListOfRealData()->Add(rd);
      }
   } else {
      // Data Member is a basic data type.
      TRealData* rd = new TRealData(rname, offset, dm);
      if (isTransientMember) { rd->SetBit(TRealData::kTransient); };
      if (!dm->IsBasic()) {
         rd->SetIsObject(kTRUE);

         // Make sure that BuildReadData is called for any abstract
         // bases classes involved in this object, i.e for all the
         // classes composing this object (base classes, type of
         // embedded object and same for their data members).
         //
         TClass* dmclass = TClass::GetClass(dm->GetTypeName(), kTRUE, isTransient);
         if (!dmclass) {
            dmclass = TClass::GetClass(dm->GetTrueTypeName(), kTRUE, isTransient);
         }
         if (dmclass) {
            if (dmclass->Property()) {
               if (dmclass->Property() & kIsAbstract) {
                  ::Warning("TBuildRealDataRecursive::Inspect(): data member class: '%s'  is abstract.\n", dmclass->GetName());
               }
            }
            if ((dmclass != cl) && !dm->IsaPointer()) {
               if (dmclass->GetCollectionProxy()) {
                  TClass* valcl = dmclass->GetCollectionProxy()->GetValueClass();
                  // We create the real data for the content of the collection to help the case
                  // of split branches in a TTree (where the node for the data member itself
                  // might have been elided).  However, in some cases, like transient members
                  // and/or classes, the content might not be createable.   An example is the
                  // case of a map<A,B> where either A or B does not have default constructor
                  // and thus the compilation of the default constructor for pair<A,B> will
                  // fail (noisily) [This could also apply to any template instance, where it
                  // might have a default constructor definition that can not be compiled due
                  // to the template parameter]
                  if (valcl) {
                     Bool_t wantBuild = kTRUE;
                     if (valcl->Property() & kIsAbstract) wantBuild = kFALSE;
                     if ( (isTransient)
                          && (dmclass->GetCollectionProxy()->GetProperties() & TVirtualCollectionProxy::kIsEmulated)
                          && (!valcl->IsLoaded()) ) {
                        // Case where the collection dictionary was not requested and
                        // the content's dictionary was also not requested.
                        // [This is a super set of what we need, but we can't really detect it :(]
                        wantBuild = kFALSE;
                     }

                     if (wantBuild) valcl->BuildRealData(0, isTransient);
                  }
               } else {
                  dmclass->BuildRealData(const_cast<void*>(add), isTransient);
               }
            }
         }
      }
      fRealDataClass->GetListOfRealData()->Add(rd);
   }
}

//______________________________________________________________________________
//______________________________________________________________________________
//______________________________________________________________________________

//______________________________________________________________________________
class TAutoInspector : public TMemberInspector {

public:
   Int_t     fCount;
   TBrowser *fBrowser;

   TAutoInspector(TBrowser *b) {
      // main constructor.
      fBrowser = b; fCount = 0; }
   virtual ~TAutoInspector() { }
   using TMemberInspector::Inspect;
   virtual void Inspect(TClass *cl, const char *parent, const char *name, const void *addr, Bool_t isTransient);
};

//______________________________________________________________________________
void TAutoInspector::Inspect(TClass *cl, const char *tit, const char *name,
                             const void *addr, Bool_t /* isTransient */)
{
   // This method is called from ShowMembers() via AutoBrowse().

   if(tit && strchr(tit,'.'))    return ;
   if (fCount && !fBrowser) return;

   TString ts;

   if (!cl) return;
   //if (*(cl->GetName()) == 'T') return;
   if (*name == '*') name++;
   int ln = strcspn(name,"[ ");
   TString iname(name,ln);

   ClassInfo_t *classInfo = cl->GetClassInfo();
   if (!classInfo)               return;

   //              Browse data members
   DataMemberInfo_t *m = gCling->DataMemberInfo_Factory(classInfo);
   TString mname;

   int found=0;
   while (gCling->DataMemberInfo_Next(m)) {    // MemberLoop
      mname = gCling->DataMemberInfo_Name(m);
      mname.ReplaceAll("*","");
      if ((found = (iname==mname))) break;
   }
   assert(found);

   // we skip: non static members and non objects
   //  - the member G__virtualinfo inserted by the CINT RTTI system

   //Long_t prop = m.Property() | m.Type()->Property();
   Long_t prop = gCling->DataMemberInfo_Property(m) | gCling->DataMemberInfo_TypeProperty(m);
   if (prop & kIsStatic)           return;
   if (prop & kIsFundamental)      return;
   if (prop & kIsEnum)             return;
   if (mname == "G__virtualinfo")  return;

   int  size = sizeof(void*);

   int nmax = 1;
   if (prop & kIsArray) {
      for (int dim = 0; dim < gCling->DataMemberInfo_ArrayDim(m); dim++) nmax *= gCling->DataMemberInfo_MaxIndex(m,dim);
   }

   std::string clmName(TClassEdit::ShortType(gCling->DataMemberInfo_TypeName(m),
                                             TClassEdit::kDropTrailStar) );
   TClass * clm = TClass::GetClass(clmName.c_str());
   R__ASSERT(clm);
   if (!(prop & kIsPointer)) {
      size = clm->Size();
      if (size==0) size = gCling->DataMemberInfo_TypeSize(m);
   }


   gCling->DataMemberInfo_Delete(m);
   TVirtualCollectionProxy *proxy = clm->GetCollectionProxy();

   for(int i=0; i<nmax; i++) {

      char *ptr = (char*)addr + i*size;

      void *obj = (prop & kIsPointer) ? *((void**)ptr) : (TObject*)ptr;

      if (!obj)           continue;

      fCount++;
      if (!fBrowser)      return;

      TString bwname;
      TClass *actualClass = clm->GetActualClass(obj);
      if (clm->IsTObject()) {
         TObject *tobj = (TObject*)clm->DynamicCast(TObject::Class(),obj);
         bwname = tobj->GetName();
      } else {
         bwname = actualClass->GetName();
         bwname += "::";
         bwname += mname;
      }

      if (!clm->IsTObject() ||
          bwname.Length()==0 ||
          strcmp(bwname.Data(),actualClass->GetName())==0) {
         bwname = name;
         int l = strcspn(bwname.Data(),"[ ");
         if (l<bwname.Length() && bwname[l]=='[') {
            char cbuf[12]; snprintf(cbuf,12,"[%02d]",i);
            ts.Replace(0,999,bwname,l);
            ts += cbuf;
            bwname = (const char*)ts;
         }
      }

      if (proxy==0) {

         fBrowser->Add(obj,clm,bwname);

      } else {
         TClass *valueCl = proxy->GetValueClass();

         if (valueCl==0) {

            fBrowser->Add( obj, clm, bwname );

         } else {
            TVirtualCollectionProxy::TPushPop env(proxy, obj);
            TClass *actualCl = 0;

            int sz = proxy->Size();

            char fmt[] = {"#%09d"};
            fmt[3]  = '0'+(int)log10(double(sz))+1;
            char buf[20];
            for (int ii=0;ii<sz;ii++) {
               void *p = proxy->At(ii);

               if (proxy->HasPointers()) {
                  p = *((void**)p);
                  if(!p) continue;
                  actualCl = valueCl->GetActualClass(p);
                  p = actualCl->DynamicCast(valueCl,p,0);
               }
               fCount++;
               snprintf(buf,20,fmt,ii);
               ts = bwname;
               ts += buf;
               fBrowser->Add( p, actualCl, ts );
            }
         }
      }
   }
}

//______________________________________________________________________________
//______________________________________________________________________________
//______________________________________________________________________________

ClassImp(TClass)

//______________________________________________________________________________
TClass::TClass() :
   TDictionary(),
   fStreamerInfo(0), fConversionStreamerInfo(0), fRealData(0),
   fBase(0), fData(0), fEnums(0), fFuncTemplate(0), fMethod(0), fAllPubData(0),
   fAllPubMethod(0), fClassMenuList(0),
   fDeclFileName(""), fImplFileName(""), fDeclFileLine(0), fImplFileLine(0),
   fInstanceCount(0), fOnHeap(0),
   fCheckSum(0), fCollectionProxy(0), fClassVersion(0), fClassInfo(0),
   fTypeInfo(0), fShowMembers(0),
   fStreamer(0), fIsA(0), fGlobalIsA(0), fIsAMethod(0),
   fMerge(0), fResetAfterMerge(0), fNew(0), fNewArray(0), fDelete(0), fDeleteArray(0),
   fDestructor(0), fDirAutoAdd(0), fStreamerFunc(0), fSizeof(-1),
   fCanSplit(-1), fProperty(0),fVersionUsed(kFALSE),
   fIsOffsetStreamerSet(kFALSE), fOffsetStreamer(0), fStreamerType(TClass::kDefault),
   fCurrentInfo(0), fRefStart(0), fRefProxy(0),
   fSchemaRules(0), fAttributeMap(0), fStreamerImpl(&TClass::StreamerDefault)

{
   // Default ctor.

   R__LOCKGUARD2(gInterpreterMutex);
   fDeclFileLine   = -2;    // -2 for standalone TClass (checked in dtor)
   fAttributeMap = 0;
}

//______________________________________________________________________________
TClass::TClass(const char *name, Bool_t silent) :
   TDictionary(name),
   fStreamerInfo(0), fConversionStreamerInfo(0), fRealData(0),
   fBase(0), fData(0), fEnums(0), fFuncTemplate(0), fMethod(0), fAllPubData(0),
   fAllPubMethod(0), fClassMenuList(0),
   fDeclFileName(""), fImplFileName(""), fDeclFileLine(0), fImplFileLine(0),
   fInstanceCount(0), fOnHeap(0),
   fCheckSum(0), fCollectionProxy(0), fClassVersion(0), fClassInfo(0),
   fTypeInfo(0), fShowMembers(0),
   fStreamer(0), fIsA(0), fGlobalIsA(0), fIsAMethod(0),
   fMerge(0), fResetAfterMerge(0), fNew(0), fNewArray(0), fDelete(0), fDeleteArray(0),
   fDestructor(0), fDirAutoAdd(0), fStreamerFunc(0), fSizeof(-1),
   fCanSplit(-1), fProperty(0),fVersionUsed(kFALSE),
   fIsOffsetStreamerSet(kFALSE), fOffsetStreamer(0), fStreamerType(TClass::kDefault),
   fCurrentInfo(0), fRefStart(0), fRefProxy(0),
   fSchemaRules(0), fAttributeMap(0), fStreamerImpl(&TClass::StreamerDefault)
{
   // Create a TClass object. This object contains the full dictionary
   // of a class. It has list to baseclasses, datamembers and methods.
   // Use this ctor to create a standalone TClass object. Most useful
   // to get a TClass interface to an interpreted class. Used by TTabCom.
   // Normally you would use TClass::GetClass("class") to get access to a
   // TClass object for a certain class.

   R__LOCKGUARD2(gInterpreterMutex);

   if (!gROOT)
      ::Fatal("TClass::TClass", "ROOT system not initialized");

   fDeclFileLine   = -2;    // -2 for standalone TClass (checked in dtor)

   SetBit(kLoading);
   if (!gInterpreter)
      ::Fatal("TClass::TClass", "gInterpreter not initialized");

   gInterpreter->SetClassInfo(this);   // sets fClassInfo pointer
   if (!fClassInfo) {
      gInterpreter->SetClassInfo(this);
   }
   if (!silent && !fClassInfo && fName.First('@')==kNPOS)
      ::Warning("TClass::TClass", "no dictionary for class %s is available", name);
   ResetBit(kLoading);

   if (fClassInfo) SetTitle(gCling->ClassInfo_Title(fClassInfo));
   fConversionStreamerInfo = 0;
}

//______________________________________________________________________________
TClass::TClass(ClassInfo_t *classInfo, Version_t cversion,
               const char *dfil, const char *ifil, Int_t dl, Int_t il, Bool_t silent) :
   TDictionary(""),
   fStreamerInfo(0), fConversionStreamerInfo(0), fRealData(0),
   fBase(0), fData(0), fEnums(0), fFuncTemplate(0), fMethod(0), fAllPubData(0),
   fAllPubMethod(0), fClassMenuList(0),
   fDeclFileName(""), fImplFileName(""), fDeclFileLine(0), fImplFileLine(0),
   fInstanceCount(0), fOnHeap(0),
   fCheckSum(0), fCollectionProxy(0), fClassVersion(0), fClassInfo(0),
   fTypeInfo(0), fShowMembers(0),
   fStreamer(0), fIsA(0), fGlobalIsA(0), fIsAMethod(0),
   fMerge(0), fResetAfterMerge(0), fNew(0), fNewArray(0), fDelete(0), fDeleteArray(0),
   fDestructor(0), fDirAutoAdd(0), fStreamerFunc(0), fSizeof(-1),
   fCanSplit(-1), fProperty(0),fVersionUsed(kFALSE),
   fIsOffsetStreamerSet(kFALSE), fOffsetStreamer(0), fStreamerType(TClass::kDefault),
   fCurrentInfo(0), fRefStart(0), fRefProxy(0),
   fSchemaRules(0), fAttributeMap(0), fStreamerImpl(&TClass::StreamerDefault)
{
   // Create a TClass object. This object contains the full dictionary
   // of a class. It has list to baseclasses, datamembers and methods.
   // Use this ctor to create a standalone TClass object. Most useful
   // to get a TClass interface to an interpreted class. Used by TTabCom.
   // Normally you would use TClass::GetClass("class") to get access to a
   // TClass object for a certain class.
   //
   // This copies the ClassInfo (i.e. does *not* take ownership of it).

   R__LOCKGUARD2(gInterpreterMutex);

   if (!gROOT)
      ::Fatal("TClass::TClass", "ROOT system not initialized");

   fDeclFileLine   = -2;    // -2 for standalone TClass (checked in dtor)

   SetBit(kLoading);
   if (!gInterpreter)
      ::Fatal("TClass::TClass", "gInterpreter not initialized");

   if (!classInfo || !gInterpreter->ClassInfo_IsValid(classInfo)) {
      MakeZombie();
   } else {
      fName = gInterpreter->ClassInfo_FullName(classInfo);

      R__LOCKGUARD2(gInterpreterMutex);
      Init(fName, cversion, 0, 0, dfil, ifil, dl, il, classInfo, silent);
      SetBit(kUnloaded);

   }
   ResetBit(kLoading);

   fConversionStreamerInfo = 0;
}


//______________________________________________________________________________
TClass::TClass(const char *name, Version_t cversion,
               const char *dfil, const char *ifil, Int_t dl, Int_t il, Bool_t silent) :
   TDictionary(name),
   fStreamerInfo(0), fConversionStreamerInfo(0), fRealData(0),
   fBase(0), fData(0), fEnums(0), fFuncTemplate(0), fMethod(0), fAllPubData(0),
   fAllPubMethod(0), fClassMenuList(0),
   fDeclFileName(""), fImplFileName(""), fDeclFileLine(0), fImplFileLine(0),
   fInstanceCount(0), fOnHeap(0),
   fCheckSum(0), fCollectionProxy(0), fClassVersion(0), fClassInfo(0),
   fTypeInfo(0), fShowMembers(0),
   fStreamer(0), fIsA(0), fGlobalIsA(0), fIsAMethod(0),
   fMerge(0), fResetAfterMerge(0), fNew(0), fNewArray(0), fDelete(0), fDeleteArray(0),
   fDestructor(0), fDirAutoAdd(0), fStreamerFunc(0), fSizeof(-1),
   fCanSplit(-1), fProperty(0),fVersionUsed(kFALSE),
   fIsOffsetStreamerSet(kFALSE), fOffsetStreamer(0), fStreamerType(TClass::kDefault),
   fCurrentInfo(0), fRefStart(0), fRefProxy(0),
   fSchemaRules(0), fAttributeMap(0), fStreamerImpl(&TClass::StreamerDefault)
{
   // Create a TClass object. This object contains the full dictionary
   // of a class. It has list to baseclasses, datamembers and methods.
   R__LOCKGUARD2(gInterpreterMutex);
   Init(name,cversion, 0, 0, dfil, ifil, dl, il, 0, silent);
   SetBit(kUnloaded);
}

//______________________________________________________________________________
TClass::TClass(const char *name, Version_t cversion,
               const type_info &info, TVirtualIsAProxy *isa,
               const char *dfil, const char *ifil, Int_t dl, Int_t il,
               Bool_t silent) :
   TDictionary(name),
   fStreamerInfo(0), fConversionStreamerInfo(0), fRealData(0),
   fBase(0), fData(0), fEnums(0), fFuncTemplate(0), fMethod(0), fAllPubData(0),
   fAllPubMethod(0),
   fClassMenuList(0),
   fDeclFileName(""), fImplFileName(""), fDeclFileLine(0), fImplFileLine(0),
   fInstanceCount(0), fOnHeap(0),
   fCheckSum(0), fCollectionProxy(0), fClassVersion(0), fClassInfo(0),
   fTypeInfo(0), fShowMembers(0),
   fStreamer(0), fIsA(0), fGlobalIsA(0), fIsAMethod(0),
   fMerge(0), fResetAfterMerge(0), fNew(0), fNewArray(0), fDelete(0), fDeleteArray(0),
   fDestructor(0), fDirAutoAdd(0), fStreamerFunc(0), fSizeof(-1),
   fCanSplit(-1), fProperty(0),fVersionUsed(kFALSE),
   fIsOffsetStreamerSet(kFALSE), fOffsetStreamer(0), fStreamerType(TClass::kDefault),
   fCurrentInfo(0), fRefStart(0), fRefProxy(0),
   fSchemaRules(0), fAttributeMap(0), fStreamerImpl(&TClass::StreamerDefault)
{
   // Create a TClass object. This object contains the full dictionary
   // of a class. It has list to baseclasses, datamembers and methods.

   R__LOCKGUARD2(gInterpreterMutex);
   // use info
   Init(name, cversion, &info, isa, dfil, ifil, dl, il, 0, silent);
}

//______________________________________________________________________________
void TClass::ForceReload (TClass* oldcl)
{
   // we found at least one equivalent.
   // let's force a reload

   TClass::RemoveClass(oldcl);

   if (oldcl->CanIgnoreTObjectStreamer()) {
      IgnoreTObjectStreamer();
   }

   TVirtualStreamerInfo *info;
   TIter next(oldcl->GetStreamerInfos());
   while ((info = (TVirtualStreamerInfo*)next())) {
      info->Clear("build");
      info->SetClass(this);
      fStreamerInfo->AddAtAndExpand(info,info->GetClassVersion());
   }
   oldcl->GetStreamerInfos()->Clear();

   oldcl->ReplaceWith(this);
   delete oldcl;
}

//______________________________________________________________________________
void TClass::Init(const char *name, Version_t cversion,
                  const type_info *typeinfo, TVirtualIsAProxy *isa,
                  const char *dfil, const char *ifil, Int_t dl, Int_t il,
                  ClassInfo_t *givenInfo,
                  Bool_t silent)
{
   // Initialize a TClass object. This object contains the full dictionary
   // of a class. It has list to baseclasses, datamembers and methods.
   if (!gROOT)
      ::Fatal("TClass::TClass", "ROOT system not initialized");

   // Always strip the default STL template arguments (from any template argument or the class name)
   fName           = TClassEdit::ShortType(name, TClassEdit::kDropStlDefault).c_str();
   fClassVersion   = cversion;
   fDeclFileName   = dfil ? dfil : "";
   fImplFileName   = ifil ? ifil : "";
   fDeclFileLine   = dl;
   fImplFileLine   = il;
   fTypeInfo       = typeinfo;
   fIsA            = isa;
   if ( fIsA ) fIsA->SetClass(this);
   fStreamerInfo   = new TObjArray(fClassVersion+2+10,-1); // +10 to read new data by old
   fProperty       = -1;

   ResetInstanceCount();

   TClass *oldcl = (TClass*)gROOT->GetListOfClasses()->FindObject(fName.Data());

   if (oldcl && oldcl->TestBit(kLoading)) {
      // Do not recreate a class while it is already being created!

      // We can no longer reproduce this case, to check whether we are, we use
      // this code:
      //    Fatal("Init","A bad replacement for %s was requested\n",name);
      return;
   }

   if (oldcl) {
      TClass::RemoveClass(oldcl);
      // move the StreamerInfo immediately so that there are
      // properly updated!

      if (oldcl->CanIgnoreTObjectStreamer()) {
         IgnoreTObjectStreamer();
      }
      TVirtualStreamerInfo *info;

      TIter next(oldcl->GetStreamerInfos());
      while ((info = (TVirtualStreamerInfo*)next())) {
         // We need to force a call to BuildOld
         info->Clear("build");
         info->SetClass(this);
         fStreamerInfo->AddAtAndExpand(info,info->GetClassVersion());
      }
      oldcl->GetStreamerInfos()->Clear();

      // Move the Schema Rules too.
      fSchemaRules = oldcl->fSchemaRules;
      oldcl->fSchemaRules = 0;
   }

   SetBit(kLoading);
   // Advertise ourself as the loading class for this class name
   TClass::AddClass(this);

   Bool_t isStl = TClassEdit::IsSTLCont(fName);

   if (givenInfo) {
      if (!gInterpreter->ClassInfo_IsValid(givenInfo) ||
          !(gInterpreter->ClassInfo_Property(givenInfo) & (kIsClass | kIsStruct | kIsNamespace)) ||
          (!gInterpreter->ClassInfo_IsLoaded(givenInfo) && (gInterpreter->ClassInfo_Property(givenInfo) & (kIsNamespace))) )
      {
         if (!TClassEdit::IsSTLCont(fName.Data())) {
            MakeZombie();
            TClass::RemoveClass(this);
            return;
         }
      }
      fClassInfo = gInterpreter->ClassInfo_Factory(givenInfo);
   }
   if (!fClassInfo) {
      Bool_t shouldLoad = kFALSE;

      if (gInterpreter->CheckClassInfo(fName)) shouldLoad = kTRUE;
      else if (fImplFileLine>=0) {
         // If the TClass is being generated from a ROOT dictionary,
         // eventhough we do not seem to have a CINT dictionary for
         // the class, we will will try to load it anyway UNLESS
         // the class is an STL container (or string).
         // This is because we do not expect the CINT dictionary
         // to be present for all STL classes (and we can handle
         // the lack of CINT dictionary in that cases).
         // However, we cling the dictionary no longer carries
         // an instantiation with it, unless we request the loading
         // here *or* the user explicitly instantiate the template
         // we would not have a ClassInfo for the template
         // instantiation.
         shouldLoad = true; // ! isStl;
      }

      if (shouldLoad) {
         if (!gInterpreter)
            ::Fatal("TClass::TClass", "gInterpreter not initialized");

         gInterpreter->SetClassInfo(this);   // sets fClassInfo pointer
         if (!fClassInfo) {
            gInterpreter->SetClassInfo(this);
            if (IsZombie()) {
               TClass::RemoveClass(this);
               return;
            }
         }
      }
   }
   if (!silent && !fClassInfo && !isStl && fName.First('@')==kNPOS &&
       !TClassEdit::IsInterpreterDetail(fName.Data()) )
      ::Warning("TClass::TClass", "no dictionary for class %s is available", fName.Data());

   fgClassCount++;
   SetUniqueID(fgClassCount);

   // Make the typedef-expanded -> original hash table entries.
   // There may be several entries for any given key.
   // We only make entries if the typedef-expanded name
   // is different from the original name.
   TString resolvedThis;
   if (!givenInfo && strchr (name, '<')) {
      if ( fName != name) {
         if (!fgClassTypedefHash) {
            fgClassTypedefHash = new THashTable (100, 5);
            fgClassTypedefHash->SetOwner (kTRUE);
         }

         fgClassTypedefHash->Add (new TNameMapNode (name, fName));
         SetBit (kHasNameMapNode);

      }
      resolvedThis = TClassEdit::ResolveTypedef (name, kTRUE);
      if (resolvedThis != name) {
         if (!fgClassTypedefHash) {
            fgClassTypedefHash = new THashTable (100, 5);
            fgClassTypedefHash->SetOwner (kTRUE);
         }

         fgClassTypedefHash->Add (new TNameMapNode (resolvedThis, fName));
         SetBit (kHasNameMapNode);
      }

   }

   //In case a class with the same name had been created by TVirtualStreamerInfo
   //we must delete the old class, importing only the StreamerInfo structure
   //from the old dummy class.
   if (oldcl) {

      oldcl->ReplaceWith(this);
      delete oldcl;

   } else if (!givenInfo && resolvedThis.Length() > 0 && fgClassTypedefHash) {

      // Check for existing equivalent.

      if (resolvedThis != fName) {
         oldcl = (TClass*)gROOT->GetListOfClasses()->FindObject(resolvedThis);
         if (oldcl && oldcl != this)
            ForceReload (oldcl);
      }
      TIter next( fgClassTypedefHash->GetListForObject(resolvedThis) );
      while ( TNameMapNode* htmp = static_cast<TNameMapNode*> (next()) ) {
         if (resolvedThis != htmp->String()) continue;
         oldcl = (TClass*)gROOT->GetListOfClasses()->FindObject(htmp->fOrigName); // gROOT->GetClass (htmp->fOrigName, kFALSE);
         if (oldcl && oldcl != this) {
            ForceReload (oldcl);
         }
      }
   }
   if (fClassInfo) {
      SetTitle(gCling->ClassInfo_Title(fClassInfo));
      if ( fDeclFileName == 0 || fDeclFileName[0] == '\0' ) {
         fDeclFileName = gInterpreter->ClassInfo_FileName( fClassInfo );
         // Missing interface:
         // fDeclFileLine = gInterpreter->ClassInfo_FileLine( fClassInfo );

         // But really do not want to set ImplFileLine as it is currently the
         // marker of being 'loaded' or not (reminder loaded == has a TClass bootstrap).
      }
   }

   ResetBit(kLoading);

   if ( isStl || !strncmp(GetName(),"stdext::hash_",13) || !strncmp(GetName(),"__gnu_cxx::hash_",16) ) {
      fCollectionProxy = TVirtualStreamerInfo::Factory()->GenEmulatedProxy( GetName(), silent );
      if (fCollectionProxy) {
         fSizeof = fCollectionProxy->Sizeof();

         // Numeric Collections have implicit conversions:
         GetSchemaRules(kTRUE);

      } else if (!silent) {
         Warning("Init","Collection proxy for %s was not properly initialized!",GetName());
      }
      if (fStreamer==0) {
         fStreamer =  TVirtualStreamerInfo::Factory()->GenEmulatedClassStreamer( GetName(), silent );
      }
   } else if (!strncmp(GetName(),"std::pair<",10) || !strncmp(GetName(),"pair<",5) ) {
      // std::pairs have implicit conversions
      GetSchemaRules(kTRUE);
   }

}

//______________________________________________________________________________
TClass::TClass(const TClass& cl) :
  TDictionary(cl),
  fStreamerInfo(cl.fStreamerInfo),
  fConversionStreamerInfo(cl.fConversionStreamerInfo),
  fRealData(cl.fRealData),
  fBase(cl.fBase),
  fData(cl.fData),
  fEnums(cl.fEnums),
  fFuncTemplate(cl.fFuncTemplate),
  fMethod(cl.fMethod),
  fAllPubData(cl.fAllPubData),
  fAllPubMethod(cl.fAllPubMethod),
  fClassMenuList(0),
  fDeclFileName(cl.fDeclFileName),
  fImplFileName(cl.fImplFileName),
  fDeclFileLine(cl.fDeclFileLine),
  fImplFileLine(cl.fImplFileLine),
  fInstanceCount(cl.fInstanceCount),
  fOnHeap(cl.fOnHeap),
  fCheckSum(cl.fCheckSum),
  fCollectionProxy(cl.fCollectionProxy),
  fClassVersion(cl.fClassVersion),
  fClassInfo(cl.fClassInfo),
  fContextMenuTitle(cl.fContextMenuTitle),
  fTypeInfo(cl.fTypeInfo),
  fShowMembers(cl.fShowMembers),
  fStreamer(cl.fStreamer),
  fSharedLibs(cl.fSharedLibs),
  fIsA(cl.fIsA),
  fGlobalIsA(cl.fGlobalIsA),
  fIsAMethod(cl.fIsAMethod),
  fMerge(cl.fMerge),
  fResetAfterMerge(cl.fResetAfterMerge),
  fNew(cl.fNew),
  fNewArray(cl.fNewArray),
  fDelete(cl.fDelete),
  fDeleteArray(cl.fDeleteArray),
  fDestructor(cl.fDestructor),
  fDirAutoAdd(cl.fDirAutoAdd),
  fStreamerFunc(cl.fStreamerFunc),
  fSizeof(cl.fSizeof),
  fCanSplit(cl.fCanSplit),
  fProperty(cl.fProperty),
  fVersionUsed(cl.fVersionUsed),
  fIsOffsetStreamerSet(cl.fIsOffsetStreamerSet),
  fOffsetStreamer(cl.fOffsetStreamer),
  fStreamerType(cl.fStreamerType),
  fCurrentInfo(cl.fCurrentInfo),
  fRefStart(cl.fRefStart),
  fRefProxy(cl.fRefProxy),
  fSchemaRules(cl.fSchemaRules),
  fAttributeMap(cl.fAttributeMap ? (TClassAttributeMap*)cl.fAttributeMap->Clone() : 0 ),
  fStreamerImpl(cl.fStreamerImpl)
{
   //copy constructor

   R__ASSERT(0 /* TClass Object are not copyable */ );
}

//______________________________________________________________________________
TClass& TClass::operator=(const TClass& cl)
{
   //assignement operator
   if(this!=&cl) {
      R__ASSERT(0 /* TClass Object are not copyable */ );
   }
   return *this;
}


//______________________________________________________________________________
TClass::~TClass()
{
   // TClass dtor. Deletes all list that might have been created.

   R__LOCKGUARD(gInterpreterMutex);

   // Remove from the typedef hashtables.
   if (fgClassTypedefHash && TestBit (kHasNameMapNode)) {
      TString resolvedThis = TClassEdit::ResolveTypedef (GetName(), kTRUE);
      TIter next (fgClassTypedefHash->GetListForObject (resolvedThis));
      while ( TNameMapNode* htmp = static_cast<TNameMapNode*> (next()) ) {
         if (resolvedThis == htmp->String() && htmp->fOrigName == GetName()) {
            fgClassTypedefHash->Remove (htmp);
            delete htmp;
            break;
         }
      }
   }

   // Not owning lists, don't call Delete()
   // But this still need to be done first because the TList desctructor
   // does access the object contained (via GetObject()->TestBit(kCanDelete))
   delete fStreamer;       fStreamer    =0;
   delete fAllPubData;     fAllPubData  =0;
   delete fAllPubMethod;   fAllPubMethod=0;

   if (fRefStart) {
      // Inform the TClassRef object that we are going away.
      fRefStart->ListReset();
      fRefStart = 0;
   }
   if (fBase)
      fBase->Delete();
   delete fBase;   fBase=0;

   if (fData)
      fData->Delete();
   delete fData;   fData = 0;

   if (fEnums)
      fEnums->Delete();
   delete fEnums; fEnums = 0;

   if (fFuncTemplate)
      fFuncTemplate->Delete();
   delete fFuncTemplate; fFuncTemplate = 0;

   if (fMethod)
      fMethod->Delete();
   delete fMethod;   fMethod=0;

   if (fRealData)
      fRealData->Delete();
   delete fRealData;  fRealData=0;

   if (fStreamerInfo)
      fStreamerInfo->Delete();
   delete fStreamerInfo; fStreamerInfo=0;

   if (fDeclFileLine >= -1)
      TClass::RemoveClass(this);

   gCling->ClassInfo_Delete(fClassInfo);
   fClassInfo=0;

   if (fClassMenuList)
      fClassMenuList->Delete();
   delete fClassMenuList; fClassMenuList=0;

   fIsOffsetStreamerSet=kFALSE;

   if ( fIsA ) delete fIsA;

   if ( fRefProxy ) fRefProxy->Release();
   fRefProxy = 0;

   delete fStreamer;
   delete fCollectionProxy;
   delete fIsAMethod;
   delete fSchemaRules;
   if (fConversionStreamerInfo) {
      std::map<std::string, TObjArray*>::iterator it;
      std::map<std::string, TObjArray*>::iterator end = fConversionStreamerInfo->end();
      for( it = fConversionStreamerInfo->begin(); it != end; ++it ) {
         delete it->second;
      }
      delete fConversionStreamerInfo;
   }

   delete fAttributeMap;
}

//------------------------------------------------------------------------------
namespace {
   Int_t ReadRulesContent(FILE *f)
   {
      // Read a class.rules file which contains one rule per line with comment
      // starting with a #
      // Returns the number of rules loaded.
      // Returns -1 in case of error.

      R__ASSERT(f!=0);
      TString rule(1024);
      int c, state = 0;
      Int_t count = 0;

      while ((c = fgetc(f)) != EOF) {
         if (c == 13)        // ignore CR
            continue;
         if (c == '\n') {
            if (state != 3) {
               state = 0;
               if (rule.Length() > 0) {
                  if (TClass::AddRule(rule)) {
                     ++count;
                  }
                  rule.Clear();
               }
            }
            continue;
         }
         switch (state) {
            case 0:             // start of line
               switch (c) {
                  case ' ':
                  case '\t':
                     break;
                  case '#':
                     state = 1;
                     break;
                  default:
                     state = 2;
                     break;
               }
               break;

            case 1:             // comment
               break;

            case 2:             // rule
               switch (c) {
                  case '\\':
                     state = 3; // Continuation request
                  default:
                     break;
               }
               break;
         }
         switch (state) {
            case 2:
               rule.Append(c);
               break;
         }
      }
      return count;
   }
}

//------------------------------------------------------------------------------
Int_t TClass::ReadRules()
{
   // Read the class.rules files from the default location:.
   //     $ROOTSYS/etc/class.rules (or ROOTETCDIR/class.rules)

   static const char *suffix = "class.rules";
   TString sname = suffix;
#ifdef ROOTETCDIR
   gSystem->PrependPathName(ROOTETCDIR, sname);
#else
   TString etc = gRootDir;
#ifdef WIN32
   etc += "\\etc";
#else
   etc += "/etc";
#endif
   gSystem->PrependPathName(etc, sname);
#endif

   Int_t res = -1;

   FILE * f = fopen(sname,"r");
   if (f != 0) {
      res = ReadRulesContent(f);
      fclose(f);
   }
   return res;
}

//------------------------------------------------------------------------------
Int_t TClass::ReadRules( const char *filename )
{
   // Read a class.rules file which contains one rule per line with comment
   // starting with a #
   // Returns the number of rules loaded.
   // Returns -1 in case of error.

   if (!filename || !filename[0]) {
      ::Error("TClass::ReadRules", "no file name specified");
      return -1;
   }

   FILE * f = fopen(filename,"r");
   if (f == 0) {
      ::Error("TClass::ReadRules","Failed to open %s\n",filename);
      return -1;
   }
   Int_t count = ReadRulesContent(f);

   fclose(f);
   return count;

}

//------------------------------------------------------------------------------
Bool_t TClass::AddRule( const char *rule )
{
   // Add a schema evolution customization rule.
   // The syntax of the rule can be either the short form:
   //  [type=Read] classname membername [attributes=... ] [version=[...] ] [checksum=[...] ] [oldtype=...] [code={...}]
   // or the long form
   //  [type=Read] sourceClass=classname [targetclass=newClassname] [ source="type membername; [type2 membername2]" ]
   //      [target="membername3;membername4"] [attributes=... ] [version=...] [checksum=...] [code={...}|functionname]
   //
   // For example to set HepMC::GenVertex::m_event to _not_ owned the object it is pointing to:
   //   HepMC::GenVertex m_event attributes=NotOwner
   //
   // Semantic of the tags:
   //   type : the type of the rule, valid values: Read, ReadRaw, Write, WriteRaw, the default is 'Read'.
   //   sourceClass : the name of the class as it is on the rule file
   //   targetClass : the name of the class as it is in the current code ; defaults to the value of sourceClass
   //   source : the types and names of the data members from the class on file that are needed, the list is separated by semi-colons ';'
   //   oldtype: in the short form only, indicates the type on disk of the data member.
   //   target : the names of the data members updated by this rule, the list is separated by semi-colons ';'
   //   attributes : list of possible qualifiers amongs:
   //      Owner, NotOwner
   //   version : list of the version of the class layout that this rule applies to.  The syntax can be [1,4,5] or [2-] or [1-3] or [-3]
   //   checksum : comma delimited list of the checksums of the class layout that this rule applies to.
   //   code={...} : code to be executed for the rule or name of the function implementing it.

   ROOT::TSchemaRule *ruleobj = new ROOT::TSchemaRule();
   if (! ruleobj->SetFromRule( rule ) ) {
      delete ruleobj;
      return kFALSE;
   }

   TClass *cl = TClass::GetClass( ruleobj->GetTargetClass() );
   if (!cl) {
      // Create an empty emulated class for now.
      cl = gInterpreter->GenerateTClass(ruleobj->GetTargetClass(), /* emulation = */ kTRUE, /*silent = */ kTRUE);
   }
   ROOT::TSchemaRuleSet* rset = cl->GetSchemaRules( kTRUE );

   TString errmsg;
   if( !rset->AddRule( ruleobj, ROOT::TSchemaRuleSet::kCheckConflict, &errmsg ) ) {
      ::Warning( "TClass::AddRule", "The rule for class: \"%s\": version, \"%s\" and data members: \"%s\" has been skipped because it conflicts with one of the other rules (%s).",
                ruleobj->GetTargetClass(), ruleobj->GetVersion(), ruleobj->GetTargetString(), errmsg.Data() );
      delete ruleobj;
      return kFALSE;
   }
   return kTRUE;
}

//------------------------------------------------------------------------------
void TClass::AdoptSchemaRules( ROOT::TSchemaRuleSet *rules )
{
   // Adopt a new set of Data Model Evolution rules.

   R__LOCKGUARD(gInterpreterMutex);

   delete fSchemaRules;
   fSchemaRules = rules;
   fSchemaRules->SetClass( this );
}

//------------------------------------------------------------------------------
const ROOT::TSchemaRuleSet* TClass::GetSchemaRules() const
{
   // Return the set of the schema rules if any.
   return fSchemaRules;
}

//------------------------------------------------------------------------------
ROOT::TSchemaRuleSet* TClass::GetSchemaRules(Bool_t create)
{
   // Return the set of the schema rules if any.
   // If create is true, create an empty set
   if (create && fSchemaRules == 0) {
      fSchemaRules = new ROOT::TSchemaRuleSet();
      fSchemaRules->SetClass( this );
   }
   return fSchemaRules;
}

//______________________________________________________________________________
void TClass::AddImplFile(const char* filename, int line) {

   // Currently reset the implementation file and line.
   // In the close future, it will actually add this file and line
   // to a "list" of implementation files.

   fImplFileName = filename;
   fImplFileLine = line;
}

//______________________________________________________________________________
void TClass::AddRef(TClassRef *ref)
{
   // Register a TClassRef object which points to this TClass object.
   // When this TClass object is deleted, 'ref' will be 'Reset'.

   R__LOCKGUARD(gInterpreterMutex);
   if (fRefStart==0) {
      fRefStart = ref;
   } else {
      fRefStart->fPrevious = ref;
      ref->fNext = fRefStart;
      fRefStart = ref;
   }
}

//______________________________________________________________________________
Int_t TClass::AutoBrowse(TObject *obj, TBrowser *b)
{
   // Browse external object inherited from TObject.
   // It passes through inheritance tree and calls TBrowser::Add
   // in appropriate cases. Static function.

   if (!obj) return 0;

   TAutoInspector insp(b);
   obj->ShowMembers(insp);
   return insp.fCount;
}

//______________________________________________________________________________
Int_t TClass::Browse(void *obj, TBrowser *b) const
{
   // Browse objects of of the class described by this TClass object.

   if (!obj) return 0;

   TClass *actual = GetActualClass(obj);
   if (IsTObject()) {
      // Call TObject::Browse.

      if (!fIsOffsetStreamerSet) {
         CalculateStreamerOffset();
      }
      TObject* realTObject = (TObject*)((size_t)obj + fOffsetStreamer);
      realTObject->Browse(b);
      return 1;
   } else if (actual != this) {
      return actual->Browse(obj, b);
   } else if (GetCollectionProxy()) {

      // do something useful.

   } else {
      TAutoInspector insp(b);
      CallShowMembers(obj,insp,kFALSE);
      return insp.fCount;
   }

   return 0;
}

//______________________________________________________________________________
void TClass::Browse(TBrowser *b)
{
   // This method is called by a browser to get the class information.

   if (!fClassInfo) return;

   if (b) {
      if (!fRealData) BuildRealData();

      b->Add(GetListOfDataMembers(), "Data Members");
      b->Add(GetListOfRealData(), "Real Data Members");
      b->Add(GetListOfMethods(), "Methods");
      b->Add(GetListOfBases(), "Base Classes");
   }
}

//______________________________________________________________________________
void TClass::BuildRealData(void* pointer, Bool_t isTransient)
{
   // Build a full list of persistent data members.
   // Scans the list of all data members in the class itself and also
   // in all base classes. For each persistent data member, inserts a
   // TRealData object in the list fRealData.
   //
   // If pointer is not 0, uses the object at pointer
   // otherwise creates a temporary object of this class.

   R__LOCKGUARD(gInterpreterMutex);

   // Only do this once.
   if (fRealData) {
      return;
   }

   if (fClassVersion == 0) {
      isTransient = kTRUE;
   }

   // When called via TMapFile (e.g. Update()) make sure that the dictionary
   // gets allocated on the heap and not in the mapped file.
   TMmallocDescTemp setreset;

   // Handle emulated classes and STL containers specially.
   if (!fClassInfo || TClassEdit::IsSTLCont(GetName(), 0) || TClassEdit::IsSTLBitset(GetName())) {
      // We are an emulated class or an STL container.
      fRealData = new TList;
      BuildEmulatedRealData("", 0, this);
      return;
   }

   void* realDataObject = pointer;

   // If we are not given an object, and the class
   // is abstract (so that we cannot make one), give up.
   if ((!pointer) && (Property() & kIsAbstract)) {
      return;
   }

   // If we are not given an object, make one.
   // Note: We handle singletons carefully.
   if (!realDataObject) {
      if (!strcmp(GetName(), "TROOT")) {
         realDataObject = gROOT;
      } else if (!strcmp(GetName(), "TGWin32")) {
         realDataObject = gVirtualX;
      } else if (!strcmp(GetName(), "TGQt")) {
         realDataObject = gVirtualX;
      } else {
         realDataObject = New(kClassNew /*default*/, isTransient);
         // The creation of the object might recursively end up calling BuildRealData
         // with a pointer and thus we do not have an infinite recursion but the
         // inner call, set everything up correctly, so let's test again.
         // This happens for example with $ROOTSYS/test/Event.cxx where the call
         // to ' fWebHistogram.SetAction(this); ' requires the RealData for Event
         // to set correctly.
         if (fRealData) {
            Int_t delta = GetBaseClassOffset(TObject::Class());
            if (delta >= 0) {
               TObject* tobj = (TObject*) (((char*) realDataObject) + delta);
               tobj->SetBit(kZombie); //this info useful in object destructor
               delete tobj;
               tobj = 0;
            } else {
               Destructor(realDataObject);
               realDataObject = 0;
            }
            return;
         }
      }
   }

   // The following statement will recursively call
   // all the subclasses of this class.
   if (realDataObject) {
      fRealData = new TList;
      TBuildRealData brd(realDataObject, this);

      // CallShowMember will force a call to InheritsFrom, which indirectly
      // calls TClass::GetClass.  It forces the loading of new typedefs in
      // case some of them were not yet loaded.
      if ( ! CallShowMembers(realDataObject, brd, isTransient) ) {
         if ( isTransient ) {
            // This is a transient data member, so it is probably fine to not have
            // access to its content.  However let's no mark it as definitively setup,
            // since another class might use this class for a persistent data member and
            // in this case we really want the error message.
            delete fRealData;
            fRealData = 0;
         } else {
            Error("BuildRealData", "Cannot find any ShowMembers function for %s!", GetName());
         }
      }

      // Take this opportunity to build the real data for base classes.
      // In case one base class is abstract, it would not be possible later
      // to create the list of real data for this abstract class.
      TBaseClass* base = 0;
      TIter next(GetListOfBases());
      while ((base = (TBaseClass*) next())) {
         if (base->IsSTLContainer()) {
            continue;
         }
         TClass* c = base->GetClassPointer();
         if (c) {
            c->BuildRealData(((char*) realDataObject) + base->GetDelta(), isTransient);
         }
      }
   }

   // Clean up any allocated temporary object.
   if (!pointer && realDataObject && (realDataObject != gROOT) && (realDataObject != gVirtualX)) {
      Int_t delta = GetBaseClassOffset(TObject::Class());
      if (delta >= 0) {
         TObject* tobj = (TObject*) (((char*) realDataObject) + delta);
         tobj->SetBit(kZombie); //this info useful in object destructor
         delete tobj;
         tobj = 0;
      } else {
         Destructor(realDataObject);
         realDataObject = 0;
      }
   }
}

//______________________________________________________________________________
void TClass::BuildEmulatedRealData(const char *name, Long_t offset, TClass *cl)
{
   // Build the list of real data for an emulated class

   R__LOCKGUARD(gInterpreterMutex);

   TVirtualStreamerInfo *info;
   if (Property() & kIsAbstract) {
      info = GetStreamerInfoAbstractEmulated();
   } else {
      info = GetStreamerInfo();
   }
   if (!info) {
      // This class is abstract, but we don't yet have a SteamerInfo for it ...
      Error("BuildEmulatedRealData","Missing StreamerInfo for %s",GetName());
      // Humm .. no information ... let's bail out
      return;
   }

   TIter next(info->GetElements());
   TStreamerElement *element;
   while ((element = (TStreamerElement*)next())) {
      Int_t etype    = element->GetType();
      Long_t eoffset = element->GetOffset();
      TClass *cle    = element->GetClassPointer();
      if (element->IsBase() || etype == TVirtualStreamerInfo::kBase) {
         //base class are skipped in this loop, they will be added at the end.
         continue;
      } else if (etype == TVirtualStreamerInfo::kTObject ||
                 etype == TVirtualStreamerInfo::kTNamed ||
                 etype == TVirtualStreamerInfo::kObject ||
                 etype == TVirtualStreamerInfo::kAny) {
         //member class
         TRealData *rd = new TRealData(Form("%s%s",name,element->GetFullName()),offset+eoffset,0);
         if (gDebug > 0) printf(" Class: %s, adding TRealData=%s, offset=%ld\n",cl->GetName(),rd->GetName(),rd->GetThisOffset());
         cl->GetListOfRealData()->Add(rd);
         TString rdname(Form("%s%s.",name,element->GetFullName()));
         if (cle) cle->BuildEmulatedRealData(rdname,offset+eoffset,cl);
      } else {
         //others
         TString rdname(Form("%s%s",name,element->GetFullName()));
         TRealData *rd = new TRealData(rdname,offset+eoffset,0);
         if (gDebug > 0) printf(" Class: %s, adding TRealData=%s, offset=%ld\n",cl->GetName(),rd->GetName(),rd->GetThisOffset());
         cl->GetListOfRealData()->Add(rd);
      }
      //if (fClassInfo==0 && element->IsBase()) {
      //   if (fBase==0) fBase = new TList;
      //   TClass *base = element->GetClassPointer();
      //   fBase->Add(new TBaseClass(this, cl, eoffset));
      //}
   }
   // The base classes must added last on the list of real data (to help with ambiguous data member names)
   next.Reset();
   while ((element = (TStreamerElement*)next())) {
      Int_t etype    = element->GetType();
      if (element->IsBase() || etype == TVirtualStreamerInfo::kBase) {
         //base class
         Long_t eoffset = element->GetOffset();
         TClass *cle    = element->GetClassPointer();
         if (cle) cle->BuildEmulatedRealData(name,offset+eoffset,cl);
      }
   }
}


//______________________________________________________________________________
void TClass::CalculateStreamerOffset() const
{
   // Calculate the offset between an object of this class to
   // its base class TObject. The pointer can be adjusted by
   // that offset to access any virtual method of TObject like
   // Streamer() and ShowMembers().
   R__LOCKGUARD(gInterpreterMutex);
   if (!fIsOffsetStreamerSet && fClassInfo) {
      // When called via TMapFile (e.g. Update()) make sure that the dictionary
      // gets allocated on the heap and not in the mapped file.
      TMmallocDescTemp setreset;
      fIsOffsetStreamerSet = kTRUE;
      fOffsetStreamer = const_cast<TClass*>(this)->GetBaseClassOffset(TObject::Class());
      if (fStreamerType == kTObject) {
         fStreamerImpl = &TClass::StreamerTObjectInitialized;
      }
   }
}


//______________________________________________________________________________
Bool_t TClass::CallShowMembers(const void* obj, TMemberInspector &insp, Bool_t isTransient) const
{
   // Call ShowMembers() on the obj of this class type, passing insp and parent.
   // isATObject is -1 if unknown, 0 if it is not a TObject, and 1 if it is a TObject.
   // The function returns whether it was able to call ShowMembers().

   if (fShowMembers) {
      // This should always works since 'pointer' should be pointing
      // to an object of the actual type of this TClass object.
      fShowMembers(obj, insp, isTransient);
      return kTRUE;
   } else {

      if (fClassInfo) {

         if (strcmp(GetName(), "string") == 0) {
            // For std::string we know that we do not have a ShowMembers
            // function and that it's okay.
            return kTRUE;
         }
         // Since we do have some dictionary information, let's
         // call the interpreter's ShowMember.
         // This works with Cling to support interpreted classes.
         gInterpreter->InspectMembers(insp, obj, this, isTransient);
         return kTRUE;

      } else if (TVirtualStreamerInfo* sinfo = GetStreamerInfo()) {
         sinfo->CallShowMembers(obj, insp, isTransient);
         return kTRUE;
      } // isATObject
   } // fShowMembers is set

   return kFALSE;
}

//______________________________________________________________________________
void TClass::InterpretedShowMembers(void* obj, TMemberInspector &insp, Bool_t isTransient)
{
   // Do a ShowMembers() traversal of all members and base classes' members
   // using the reflection information from the interpreter. Works also for
   // interpreted objects.

   return gInterpreter->InspectMembers(insp, obj, this, isTransient);
}

//______________________________________________________________________________
Bool_t TClass::CanSplit() const
{
   // Return true if the data member of this TClass can be saved separately.

   // Note: add the possibility to set it for the class and the derived class.
   // save the info in TVirtualStreamerInfo
   // deal with the info in MakeProject
   if (fCanSplit >= 0) {
      // The user explicitly set the value
      return fCanSplit != 0;
   }
   if (this == TObject::Class())  return kTRUE;
   if (fName == "TClonesArray")   return kTRUE;
   if (fRefProxy)                 return kFALSE;
   if (InheritsFrom("TRef"))      return kFALSE;
   if (InheritsFrom("TRefArray")) return kFALSE;
   if (InheritsFrom("TArray"))    return kFALSE;
   if (fName.BeginsWith("TVectorT<")) return kFALSE;
   if (fName.BeginsWith("TMatrixT<")) return kFALSE;
   if (InheritsFrom("TCollection") && !InheritsFrom("TClonesArray")) return kFALSE;
   if (InheritsFrom("TTree"))     return kFALSE;

//   Uncommenting this would change the default bahavior and disallow the splitting by
//   default.
//   if (!GetCollectionProxy() && (GetStreamer()!=0 || TestBit(TClass::kHasCustomStreamerMember))) {
//      return kFALSE;
//   }

   // If we do not have a showMembers or a fClassInfo and we have a streamer,
   // we are in the case of class that can never be split since it is
   // opaque to us.
   if (GetCollectionProxy()!=0) {
      // For STL collection we need to look inside.

      // However we do not split collections of collections
      // nor collections of strings
      // nor collections of pointers (unless explicit request (see TBranchSTL)).

      if (GetCollectionProxy()->HasPointers()) return kFALSE;

      TClass *valueClass = GetCollectionProxy()->GetValueClass();
      if (valueClass == 0) return kFALSE;
      if (valueClass==TString::Class() || valueClass==TClass::GetClass("string"))
         return kFALSE;
      if (!valueClass->CanSplit()) return kFALSE;
      if (valueClass->GetCollectionProxy() != 0) return kFALSE;

      Int_t stl = -TClassEdit::IsSTLCont(GetName(), 0);
      if ((stl==ROOT::kSTLmap || stl==ROOT::kSTLmultimap)
          && valueClass->GetClassInfo()==0)
      {
         return kFALSE;
      }

   } else if ((GetShowMembersWrapper()==0 && fClassInfo==0) && GetStreamer()!=0) {

      // We do NOT have a collection.  The class is true opaque.
      return kFALSE;

   }

   if (Size()==1) {
      // 'Empty' class there is nothing to split!.
      return kFALSE;
   }

   TClass *ncThis = const_cast<TClass*>(this);
   TIter nextb(ncThis->GetListOfBases());
   TBaseClass *base;
   while((base = (TBaseClass*)nextb())) {
      if (!TClass::GetClass(base->GetName())) return kFALSE;
   }

   return kTRUE;
}

//______________________________________________________________________________
TObject *TClass::Clone(const char *new_name) const
{
   // Create a Clone of this TClass object using a different name but using the same 'dictionary'.
   // This effectively creates a hard alias for the class name.

   if (new_name == 0 || new_name[0]=='\0' || fName == new_name) {
      Error("Clone","The name of the class must be changed when cloning a TClass object.");
      return 0;
   }
   // Temporarily remove the original from the list of classes.
   TClass::RemoveClass(const_cast<TClass*>(this));

   TClass *copy;
   if (fTypeInfo) {
      copy = new TClass(GetName(),
                        fClassVersion,
                        *fTypeInfo,
                        new TIsAProxy(*fTypeInfo),
                        GetDeclFileName(),
                        GetImplFileName(),
                        GetDeclFileLine(),
                        GetImplFileLine());
   } else {
      copy = new TClass(GetName(),
                        fClassVersion,
                        GetDeclFileName(),
                        GetImplFileName(),
                        GetDeclFileLine(),
                        GetImplFileLine());
   }
   copy->fShowMembers = fShowMembers;
   // Remove the copy before renaming it
   TClass::RemoveClass(copy);
   copy->fName = new_name;
   TClass::AddClass(copy);

   copy->SetNew(fNew);
   copy->SetNewArray(fNewArray);
   copy->SetDelete(fDelete);
   copy->SetDeleteArray(fDeleteArray);
   copy->SetDestructor(fDestructor);
   copy->SetDirectoryAutoAdd(fDirAutoAdd);
   copy->fStreamerFunc = fStreamerFunc;
   if (fStreamer) {
      copy->AdoptStreamer(fStreamer->Generate());
   }
   // If IsZombie is true, something went wrong and we will not be
   // able to properly copy the collection proxy
   if (fCollectionProxy && !copy->IsZombie()) {
      copy->CopyCollectionProxy(*fCollectionProxy);
   }
   copy->SetClassSize(fSizeof);
   if (fRefProxy) {
      copy->AdoptReferenceProxy( fRefProxy->Clone() );
   }
   TClass::AddClass(const_cast<TClass*>(this));
   return copy;
}

//______________________________________________________________________________
void TClass::CopyCollectionProxy(const TVirtualCollectionProxy &orig)
{
   // Copy the argument.

//     // This code was used too quickly test the STL Emulation layer
//    Int_t k = TClassEdit::IsSTLCont(GetName());
//    if (k==1||k==-1) return;

   delete fCollectionProxy;
   fCollectionProxy = orig.Generate();
}


//______________________________________________________________________________
void TClass::CreateAttributeMap()
{
   //Create a TClassAttributeMap for a TClass to be able to add attribute pairs
   //key-value to the TClass.

   if (!fAttributeMap)
      fAttributeMap = new TClassAttributeMap;
}

//______________________________________________________________________________
void TClass::Draw(Option_t *option)
{
   // Draw detailed class inheritance structure.
   // If a class B inherits from a class A, the description of B is drawn
   // on the right side of the description of A.
   // Member functions overridden by B are shown in class A with a blue line
   // erasing the corresponding member function

   if (!fClassInfo) return;

   TVirtualPad *padsav = gPad;

   // Should we create a new canvas?
   TString opt=option;
   if (!padsav || !opt.Contains("same")) {
      TVirtualPad *padclass = (TVirtualPad*)(gROOT->GetListOfCanvases())->FindObject("R__class");
      if (!padclass) {
         gROOT->ProcessLine("new TCanvas(\"R__class\",\"class\",20,20,1000,750);");
      } else {
         padclass->cd();
      }
   }

   if (gPad) gPad->DrawClassObject(this,option);

   if (padsav) padsav->cd();
}

//______________________________________________________________________________
<<<<<<< HEAD
void TClass::Dump(void *obj, Bool_t noAddr /*=kFALSE*/) const
=======
void TClass::Dump(const void *obj) const
>>>>>>> 1c54bb04
{
   // Dump contents of object on stdout.
   // Using the information in the object dictionary
   // each data member is interpreted.
   // If a data member is a pointer, the pointer value is printed
   // 'obj' is assume to point to an object of the class describe by this TClass
   //
   // The following output is the Dump of a TArrow object:
   //   fAngle                   0           Arrow opening angle (degrees)
   //   fArrowSize               0.2         Arrow Size
   //   fOption.*fData
   //   fX1                      0.1         X of 1st point
   //   fY1                      0.15        Y of 1st point
   //   fX2                      0.67        X of 2nd point
   //   fY2                      0.83        Y of 2nd point
   //   fUniqueID                0           object unique identifier
   //   fBits                    50331648    bit field status word
   //   fLineColor               1           line color
   //   fLineStyle               1           line style
   //   fLineWidth               1           line width
   //   fFillColor               19          fill area color
   //   fFillStyle               1001        fill area style
   //
   // If noAddr is true, printout of all pointer values is skipped.

<<<<<<< HEAD
   Printf("==>Dumping object at:%lx, class=%s\n",
          (noAddr ? 0 : (Long_t)obj), GetName());
   TDumpMembers dm(noAddr);
   if (!CallShowMembers(obj, dm)) {
=======
   if (IsTObject()) {
      if (!fIsOffsetStreamerSet) {
         CalculateStreamerOffset();
      }
      TObject *tobj = (TObject*)((Long_t)obj + fOffsetStreamer);

      if (sizeof(this) == 4)
         Printf("==> Dumping object at: 0x%08lx, name=%s, class=%s\n",(Long_t)obj,tobj->GetName(),GetName());
      else
         Printf("==> Dumping object at: 0x%016lx, name=%s, class=%s\n",(Long_t)obj,tobj->GetName(),GetName());
   } else {

      if (sizeof(this) == 4)
         Printf("==> Dumping object at: 0x%08lx, class=%s\n",(Long_t)obj,GetName());
      else
         Printf("==> Dumping object at: 0x%016lx, class=%s\n",(Long_t)obj,GetName());
   }

   TDumpMembers dm;
   if (!CallShowMembers(obj, dm, kFALSE)) {
>>>>>>> 1c54bb04
      Info("Dump", "No ShowMembers function, dumping disabled");
   }
}

//______________________________________________________________________________
char *TClass::EscapeChars(const char *text) const
{
   // Introduce an escape character (@) in front of a special chars.
   // You need to use the result immediately before it is being overwritten.

   static char name[128];
   Int_t nch = strlen(text);
   if (nch > 127) nch = 127;
   Int_t icur = -1;
   for (Int_t i = 0; i < nch; i++) {
      icur++;
      if (text[i] == '\"' || text[i] == '[' || text[i] == '~' ||
          text[i] == ']'  || text[i] == '&' || text[i] == '#' ||
          text[i] == '!'  || text[i] == '^' || text[i] == '<' ||
          text[i] == '?'  || text[i] == '>') {
         name[icur] = '@';
         icur++;
      }
      name[icur] = text[i];
   }
   name[icur+1] = 0;
   return name;
}

//______________________________________________________________________________
TClass *TClass::GetActualClass(const void *object) const
{
   // Return a pointer the the real class of the object.
   // This is equivalent to object->IsA() when the class has a ClassDef.
   // It is REQUIRED that object is coming from a proper pointer to the
   // class represented by 'this'.
   // Example: Special case:
   //    class MyClass : public AnotherClass, public TObject
   // then on return, one must do:
   //    TObject *obj = (TObject*)((void*)myobject)directory->Get("some object of MyClass");
   //    MyClass::Class()->GetActualClass(obj); // this would be wrong!!!
   // Also if the class represented by 'this' and NONE of its parents classes
   // have a virtual ptr table, the result will be 'this' and NOT the actual
   // class.

   if (object==0) return (TClass*)this;
   if (!IsLoaded()) {
      TVirtualStreamerInfo* sinfo = GetStreamerInfo();
      if (sinfo) {
         return sinfo->GetActualClass(object);
      }
      return (TClass*)this;
   }
   if (fIsA) {
      return (*fIsA)(object); // ROOT::IsA((ThisClass*)object);
   } else if (fGlobalIsA) {
      return fGlobalIsA(this,object);
   } else {
      //Always call IsA via the interpreter. A direct call like
      //      object->IsA(brd, parent);
      //will not work if the class derives from TObject but not as primary
      //inheritance.
      if (fIsAMethod==0) {
         fIsAMethod = new TMethodCall((TClass*)this, "IsA", "");

         if (!fIsAMethod->GetMethod()) {
            delete fIsAMethod;
            fIsAMethod = 0;
            Error("IsA","Can not find any IsA function for %s!",GetName());
            return (TClass*)this;
         }

      }
      char * char_result = 0;
      fIsAMethod->Execute((void*)object, &char_result);
      return (TClass*)char_result;
   }
}

//______________________________________________________________________________
TClass *TClass::GetBaseClass(const char *classname)
{
   // Return pointer to the base class "classname". Returns 0 in case
   // "classname" is not a base class. Takes care of multiple inheritance.

   // check if class name itself is equal to classname
   if (strcmp(GetName(), classname) == 0) return this;

   if (!fClassInfo) return 0;

   TObjLink *lnk = GetListOfBases() ? fBase->FirstLink() : 0;

   // otherwise look at inheritance tree
   while (lnk) {
      TClass     *c, *c1;
      TBaseClass *base = (TBaseClass*) lnk->GetObject();
      c = base->GetClassPointer();
      if (c) {
         if (strcmp(c->GetName(), classname) == 0) return c;
         c1 = c->GetBaseClass(classname);
         if (c1) return c1;
      }
      lnk = lnk->Next();
   }
   return 0;
}

//______________________________________________________________________________
TClass *TClass::GetBaseClass(const TClass *cl)
{
   // Return pointer to the base class "cl". Returns 0 in case "cl"
   // is not a base class. Takes care of multiple inheritance.

   // check if class name itself is equal to classname
   if (cl == this) return this;

   if (!fClassInfo) return 0;

   TObjLink *lnk = GetListOfBases() ? fBase->FirstLink() : 0;

   // otherwise look at inheritance tree
   while (lnk) {
      TClass     *c, *c1;
      TBaseClass *base = (TBaseClass*) lnk->GetObject();
      c = base->GetClassPointer();
      if (c) {
         if (cl == c) return c;
         c1 = c->GetBaseClass(cl);
         if (c1) return c1;
      }
      lnk = lnk->Next();
   }
   return 0;
}

//______________________________________________________________________________
Int_t TClass::GetBaseClassOffsetRecurse(const TClass *cl)
{
   // Return data member offset to the base class "cl".
   // Returns -1 in case "cl" is not a base class.
   // Returns -2 if cl is a base class, but we can't find the offset
   // because it's virtual.
   // Takes care of multiple inheritance.

   // check if class name itself is equal to classname
   if (cl == this) return 0;

   if (!fClassInfo) {
      TVirtualStreamerInfo *sinfo = GetCurrentStreamerInfo();
      if (!sinfo) return -1;
      TStreamerElement *element;
      Int_t offset = 0;

      TObjArray &elems = *(sinfo->GetElements());
      Int_t size = elems.GetLast()+1;
      for(Int_t i=0; i<size; i++) {
         element = (TStreamerElement*)elems[i];
         if (element->IsA() == TStreamerBase::Class()) {
            TStreamerBase *base = (TStreamerBase*)element;
            TClass *baseclass = base->GetClassPointer();
            if (!baseclass) return -1;
            Int_t subOffset = baseclass->GetBaseClassOffsetRecurse(cl);
            if (subOffset == -2) return -2;
            if (subOffset != -1) return offset+subOffset;
            offset += baseclass->Size();
         }
      }
      return -1;
   }

   TClass     *c;
   Int_t      off;
   TBaseClass *inh;
   TObjLink *lnk = 0;
   if (fBase==0) lnk = GetListOfBases()->FirstLink();
   else lnk = fBase->FirstLink();

   // otherwise look at inheritance tree
   while (lnk) {
      inh = (TBaseClass *)lnk->GetObject();
      //use option load=kFALSE to avoid a warning like:
      //"Warning in <TClass::TClass>: no dictionary for class TRefCnt is available"
      //We can not afford to not have the class if it exist, so we
      //use kTRUE.
      c = inh->GetClassPointer(kTRUE); // kFALSE);
      if (c) {
         if (cl == c) {
            if ((inh->Property() & kIsVirtualBase) != 0)
               return -2;
            return inh->GetDelta();
         }
         off = c->GetBaseClassOffsetRecurse(cl);
         if (off == -2) return -2;
         if (off != -1) return off + inh->GetDelta();
      }
      lnk = lnk->Next();
   }
   return -1;
}

//______________________________________________________________________________
Int_t TClass::GetBaseClassOffset(const TClass *cl, void *address)
{
   // Return data member offset to the base class "cl".
   // Returns -1 in case "cl" is not a base class.
   // Takes care of multiple inheritance.

   R__LOCKGUARD(gInterpreterMutex);
   ClassInfo_t* derived = GetClassInfo();
   ClassInfo_t* base = cl->GetClassInfo();
   if(derived && base) {
      return gCling->ClassInfo_GetBaseOffset(derived, base, address);
   }
   else {
      Int_t offset = GetBaseClassOffsetRecurse (cl);
      if (offset != -2) {
         return offset;
      }
   }
   return -1;
}

//______________________________________________________________________________
TClass *TClass::GetBaseDataMember(const char *datamember)
{
   // Return pointer to (base) class that contains datamember.

   if (!fClassInfo) return 0;

   // Check if data member exists in class itself
   TDataMember *dm = GetDataMember(datamember);
   if (dm) return this;

   // if datamember not found in class, search in next base classes
   TBaseClass *inh;
   TIter       next(GetListOfBases());
   while ((inh = (TBaseClass *) next())) {
      TClass *c = inh->GetClassPointer();
      if (c) {
         TClass *cdm = c->GetBaseDataMember(datamember);
         if (cdm) return cdm;
      }
   }

   return 0;
}

namespace {
   // A local Helper class used to keep 2 pointer (the collection proxy
   // and the class streamer) in the thread local storage.

   struct TClassLocalStorage {
      TClassLocalStorage() : fCollectionProxy(0), fStreamer(0) {};

      TVirtualCollectionProxy *fCollectionProxy;
      TClassStreamer          *fStreamer;

      static TClassLocalStorage *GetStorage(const TClass *cl)
      {
         // Return the thread storage for the TClass.

         void **thread_ptr = (*gThreadTsd)(0,ROOT::kClassThreadSlot);
         if (thread_ptr) {
            if (*thread_ptr==0) *thread_ptr = new TExMap();
            TExMap *lmap = (TExMap*)(*thread_ptr);
            ULong_t hash = TString::Hash(&cl, sizeof(void*));
            ULong_t local = 0;
            UInt_t slot;
            if ((local = (ULong_t)lmap->GetValue(hash, (Long_t)cl, slot)) != 0) {
            } else {
               local = (ULong_t) new TClassLocalStorage();
               lmap->AddAt(slot, hash, (Long_t)cl, local);
            }
            return (TClassLocalStorage*)local;
         }
         return 0;
      }
   };
}

//______________________________________________________________________________
TVirtualCollectionProxy *TClass::GetCollectionProxy() const
{
   // Return the proxy describinb the collection (if any).

   if (gThreadTsd && fCollectionProxy) {
      TClassLocalStorage *local = TClassLocalStorage::GetStorage(this);
      if (local == 0) return fCollectionProxy;
      if (local->fCollectionProxy==0) local->fCollectionProxy = fCollectionProxy->Generate();
      return local->fCollectionProxy;
   }
   return fCollectionProxy;
}

//______________________________________________________________________________
TClassStreamer *TClass::GetStreamer() const
{
   // Return the Streamer Class allowing streaming (if any).

   if (gThreadTsd && fStreamer) {
      TClassLocalStorage *local = TClassLocalStorage::GetStorage(this);
      if (local==0) return fStreamer;
      if (local->fStreamer==0) {
         local->fStreamer = fStreamer->Generate();
         const type_info &orig = ( typeid(*fStreamer) );
         if (!local->fStreamer) {
            Warning("GetStreamer","For %s, the TClassStreamer (%s) passed's call to Generate failed!",GetName(),orig.name());
         } else {
            const type_info &copy = ( typeid(*local->fStreamer) );
            if (strcmp(orig.name(),copy.name())!=0) {
               Warning("GetStreamer","For %s, the TClassStreamer passed does not properly implement the Generate method (%s vs %s)\n",GetName(),orig.name(),copy.name());
            }
         }
      }
      return local->fStreamer;
   }
   return fStreamer;
}
//______________________________________________________________________________
ClassStreamerFunc_t TClass::GetStreamerFunc() const
{
   // Get a wrapper/accessor function around this class custom streamer (member function).

   return fStreamerFunc;
}

//______________________________________________________________________________
TVirtualIsAProxy* TClass::GetIsAProxy() const
{
   // Return the proxy implementing the IsA functionality.

   return fIsA;
}


//______________________________________________________________________________
TClass *TClass::GetClassOrAlias(const char *name)
{
   // Static method returning pointer to TClass of the specified class name.
   // Also checks for possible template alias names (e.g. vector<Int_t>
   // vs. vector<int>). Otherwise acts like GetClass(name, false).

   if (strncmp(name,"class ",6)==0) name += 6;
   if (strncmp(name,"struct ",7)==0) name += 7;

   Bool_t load = kFALSE;
   if (strchr(name, '<') && TClass::GetClassTypedefHash()) {
      // We have a template which may have duplicates.
      TString resolvedName(TClassEdit::ResolveTypedef(TClassEdit::ShortType(name,
                                  TClassEdit::kDropStlDefault).c_str(), kTRUE));
      if (resolvedName != name) {
         TClass* cl = (TClass*)gROOT->GetListOfClasses()->FindObject(resolvedName);
         if (cl) {
            load = kTRUE;
         }
      }
      if (!load) {
         TIter next(TClass::GetClassTypedefHash()->GetListForObject(resolvedName));
         while (TClass::TNameMapNode* htmp =
                static_cast<TClass::TNameMapNode*>(next())) {
            if (resolvedName == htmp->String()) {
               TClass* cl = TClass::GetClass(htmp->fOrigName, kFALSE);
               if (cl) {
                  // we found at least one equivalent.
                  // let's force a reload
                  load = kTRUE;
                  break;
               }
            }
         }
      }
   }
   if (gROOT->GetListOfClasses()->GetEntries() == 0) {
      // Nothing to find, let's not get yourself in trouble.
      return 0;
   }
   return TClass::GetClass(name, load);
}

//______________________________________________________________________________
TClass *TClass::GetClass(const char *name, Bool_t load, Bool_t silent)
{
   // Static method returning pointer to TClass of the specified class name.
   // If load is true an attempt is made to obtain the class by loading
   // the appropriate shared library (directed by the rootmap file).
   // If silent is 'true', do not warn about missing dictionary for the class.
   // (typically used for class that are used only for transient members)
   // Returns 0 in case class is not found.

   if (!name || !name[0]) return 0;
   if (!gROOT->GetListOfClasses())    return 0;

   if (strncmp(name,"class ",6)==0) name += 6;
   if (strncmp(name,"struct ",7)==0) name += 7;

   TClass *cl = (TClass*)gROOT->GetListOfClasses()->FindObject(name);

   TClassEdit::TSplitType splitname( name, TClassEdit::kLong64 );

   if (!cl) {
      // Try the name where we strip out the STL default template arguments
      std::string resolvedName;
      splitname.ShortType(resolvedName, TClassEdit::kDropStlDefault);
      if (resolvedName != name) cl = (TClass*)gROOT->GetListOfClasses()->FindObject(resolvedName.c_str());
      if (!cl) {
         // Attempt to resolve typedefs
         resolvedName = TClassEdit::ResolveTypedef(resolvedName.c_str(),kTRUE);
         if (resolvedName != name) cl = (TClass*)gROOT->GetListOfClasses()->FindObject(resolvedName.c_str());
      }
      if (!cl) {
         // Try with Long64_t
         resolvedName = TClassEdit::GetLong64_Name(resolvedName);
         if (resolvedName != name) cl = (TClass*)gROOT->GetListOfClasses()->FindObject(resolvedName.c_str());
      }
   }

   if (cl) {

      if (cl->IsLoaded()) return cl;

      //we may pass here in case of a dummy class created by TVirtualStreamerInfo
      load = kTRUE;

      if (splitname.IsSTLCont()) {

         TClassRef clref = cl;
         std::string itypename;
         gCling->GetInterpreterTypeName(name,itypename);
         // Protect again possible library loading
         if (clref->IsLoaded()) {
            return clref;
         }
         if (itypename.length()) {
            std::string altname( TClassEdit::ShortType(itypename.c_str(), TClassEdit::kDropStlDefault) );
            if (altname != name) {

               // Remove the existing (soon to be invalid) TClass object to
               // avoid an infinite recursion.
               gROOT->GetListOfClasses()->Remove(cl);
               TClass *newcl = GetClass(altname.c_str(),load);

               // since the name are different but we got a TClass, we assume
               // we need to replace and delete this class.
               assert(newcl!=cl);
               newcl->ForceReload(cl);
               return newcl;
            }
         }
      }

   } else {

      if (!splitname.IsSTLCont()) {

         // If the name is actually an STL container we prefer the
         // short name rather than the true name (at least) in
         // a first try!

         TDataType *objType = gROOT->GetType(name, load);
         if (objType) {
            const char *typdfName = objType->GetTypeName();
            if (typdfName && strcmp(typdfName, name)) {
               TString alternateName(typdfName);
               // TClass::GetClass might get call GetTypeName and thus
               // re-use the static storage use by GetTypeName!
               cl = TClass::GetClass(alternateName, load);
               return cl;
            }
         }

      } else {

         cl = gROOT->FindSTLClass(name,kFALSE,silent);

         if (cl) {
            if (cl->IsLoaded()) return cl;

            //we may pass here in case of a dummy class created by TVirtualStreamerInfo
            //return TClass::GetClass(cl->GetName(),kTRUE);
            return TClass::GetClass(cl->GetName(),kTRUE);
         }

      }

   }

   if (!load) return 0;

   TClass *loadedcl = 0;
   if (cl) loadedcl = gROOT->LoadClass(cl->GetName(),silent);
   else    loadedcl = gROOT->LoadClass(name,silent);

   if (loadedcl) return loadedcl;

   if (cl) return cl;  // If we found the class but we already have a dummy class use it.

   if (splitname.IsSTLCont()) {

      return gROOT->FindSTLClass(name,kTRUE,silent);

   } else if ( strncmp(name,"std::",5)==0 ) {

      return TClass::GetClass(name+5,load);

   } else if ( strstr(name,"std::") != 0 ) {

      // Let's try without the std:: in the template parameters.
      TString rname( TClassEdit::ResolveTypedef(name,kTRUE) );
      if (rname != name) {
         return TClass::GetClass( rname, load );
      }
   }

   if (!strcmp(name, "long long")||!strcmp(name,"unsigned long long"))
      return 0; // reject long longs

   //last attempt. Look in CINT list of all (compiled+interpreted) classes
   if (gInterpreter->CheckClassInfo(name)) {
      std::string alternative;
      gInterpreter->GetInterpreterTypeName(name,alternative,kTRUE);
      const char *altname = alternative.c_str();
      if ( strncmp(altname,"std::",5)==0 ) {
         // Don't add std::, we almost always remove it.
         altname += 5;
      }
      if (strcmp(altname,name)!=0) {
         // altname now contains the full name of the class including a possible
         // namespace if there has been a using namespace statement.
         return GetClass(altname,load);
      }
      TClass *ncl = gInterpreter->GenerateTClass(name, /* emulation = */ kFALSE, silent);
      if (!ncl->IsZombie()) {
         return ncl;
      }
      delete ncl;
   }
   return 0;
}

//______________________________________________________________________________
THashTable *TClass::GetClassTypedefHash() {
   // Return the class' names massaged with TClassEdit::ShortType with kDropStlDefault.
   return fgClassTypedefHash;
}

//______________________________________________________________________________
TClass *TClass::GetClass(const type_info& typeinfo, Bool_t load, Bool_t /* silent */)
{
   // Return pointer to class with name.

   if (!gROOT->GetListOfClasses())    return 0;

//printf("TClass::GetClass called, typeinfo.name=%s\n",typeinfo.name());
   TClass* cl = GetIdMap()->Find(typeinfo.name());

   if (cl) {
      if (cl->IsLoaded()) return cl;
      //we may pass here in case of a dummy class created by TVirtualStreamerInfo
      load = kTRUE;
   } else {
     // Note we might need support for typedefs and simple types!

     //      TDataType *objType = GetType(name, load);
     //if (objType) {
     //    const char *typdfName = objType->GetTypeName();
     //    if (typdfName && strcmp(typdfName, name)) {
     //       cl = GetClass(typdfName, load);
     //       return cl;
     //    }
     // }
   }

   if (!load) return 0;

   VoidFuncPtr_t dict = TClassTable::GetDict(typeinfo);
   if (dict) {
      (dict)();
      cl = GetClass(typeinfo,kFALSE);
      if (cl) cl->PostLoadCheck();
      return cl;
   }
   if (cl) return cl;

   TIter next(gROOT->GetListOfClassGenerators());
   TClassGenerator *gen;
   while( (gen = (TClassGenerator*) next()) ) {
      cl = gen->GetClass(typeinfo,load);
      if (cl) {
         cl->PostLoadCheck();
         return cl;
      }
   }

   // try autoloading the typeinfo
   int autoload_old = gCling->SetClassAutoloading(1);
   if (!autoload_old) {
      // Re-disable, we just meant to test
      gCling->SetClassAutoloading(0);
   }
   if (autoload_old && gInterpreter->AutoLoad(typeinfo)) {
      // Disable autoload to avoid potential infinite recursion
      gCling->SetClassAutoloading(0);
      cl = GetClass(typeinfo, load);
      gCling->SetClassAutoloading(1);
      if (cl) {
         return cl;
      }
   }

   //last attempt. Look in CINT list of all (compiled+interpreted) classes
   //   if (gInterpreter->CheckClassInfo(name)) {
   //      TClass *ncl = new TClass(name, 1, 0, 0, 0, -1, -1);
   //      if (!ncl->IsZombie()) return ncl;
   //      delete ncl;
   //   }
   return 0;
}

//______________________________________________________________________________
TClass *TClass::GetClass(ClassInfo_t *info, Bool_t load, Bool_t silent)
{
   // Static method returning pointer to TClass of the specified ClassInfo.
   // If load is true an attempt is made to obtain the class by loading
   // the appropriate shared library (directed by the rootmap file).
   // If silent is 'true', do not warn about missing dictionary for the class.
   // (typically used for class that are used only for transient members)
   // Returns 0 in case class is not found.

   if (!info || !gCling->ClassInfo_IsValid(info)) return 0;
   if (!gROOT->GetListOfClasses())    return 0;

   // Get the normalized name.
   TString name( gCling->ClassInfo_FullName(info) );

   TClass *cl = (TClass*)gROOT->GetListOfClasses()->FindObject(name);

   if (cl) {
      if (cl->IsLoaded()) return cl;
      
      //we may pass here in case of a dummy class created by TVirtualStreamerInfo
      load = kTRUE;
      
   }

   if (!load) return 0;

   TClass *loadedcl = 0;
   if (cl) loadedcl = gROOT->LoadClass(cl->GetName(),silent);
   else    loadedcl = gROOT->LoadClass(name,silent);

   if (loadedcl) return loadedcl;

   if (cl) return cl;  // If we found the class but we already have a dummy class use it.

   // We did not find a proper TClass but we do know (we have a valid
   // ClassInfo) that the class is known to the interpreter.
   TClass *ncl = gInterpreter->GenerateTClass(info, silent);
   if (!ncl->IsZombie()) {
      return ncl;
   } else {
      delete ncl;
      return 0;
   }
}

//______________________________________________________________________________
VoidFuncPtr_t  TClass::GetDict (const char *cname)
{
   // Return a pointer to the dictionary loading function generated by
   // rootcint

   return TClassTable::GetDict(cname);
}

//______________________________________________________________________________
VoidFuncPtr_t  TClass::GetDict (const type_info& info)
{
   // Return a pointer to the dictionary loading function generated by
   // rootcint

   return TClassTable::GetDict(info);
}

//______________________________________________________________________________
TDataMember *TClass::GetDataMember(const char *datamember) const
{
   // Return pointer to datamember object with name "datamember".

   if (!fClassInfo || datamember == 0) return 0;

   // Strip off leading *'s and trailing [
   const char *start_name = datamember;
   while (*start_name == '*') ++start_name;

   // Empty name are 'legal', they represent anonymous unions.
   //   if (*start_name == 0) return 0;

   if (const char *s = strchr(start_name, '[')){
      UInt_t len = s-start_name;
      TString name(start_name,len);
      return (TDataMember *)((TClass*)this)->GetListOfDataMembers(kFALSE)->FindObject(name.Data());
   } else {
      return (TDataMember *)((TClass*)this)->GetListOfDataMembers(kFALSE)->FindObject(start_name);
   }
}

//______________________________________________________________________________
Long_t TClass::GetDataMemberOffset(const char *name) const
{
   // return offset for member name. name can be a data member in
   // the class itself, one of its base classes, or one member in
   // one of the aggregated classes.
   //
   // In case of an emulated class, the list of emulated TRealData is built

   TRealData *rd = GetRealData(name);
   if (rd) return rd->GetThisOffset();
   if (strchr(name,'[')==0) {
      // If this is a simple name there is a chance to find it in the
      // StreamerInfo even if we did not find it in the RealData.
      // For example an array name would be fArray[3] in RealData but
      // just fArray in the streamerInfo.
      TVirtualStreamerInfo *info = const_cast<TClass*>(this)->GetCurrentStreamerInfo();
      if (info) {
         return info->GetOffset(name);
      }
   }
   return 0;
}

//______________________________________________________________________________
TRealData* TClass::GetRealData(const char* name) const
{
   // -- Return pointer to TRealData element with name "name".
   //
   // Name can be a data member in the class itself,
   // one of its base classes, or a member in
   // one of the aggregated classes.
   //
   // In case of an emulated class, the list of emulated TRealData is built.
   //

   if (!fRealData) {
      const_cast<TClass*>(this)->BuildRealData();
   }

   if (!fRealData) {
      return 0;
   }

   if (!name) {
      return 0;
   }

   // First try just the whole name.
   TRealData* rd = (TRealData*) fRealData->FindObject(name);
   if (rd) {
      return rd;
   }

   std::string givenName(name);

   // Try ignoring the array dimensions.
   std::string::size_type firstBracket = givenName.find_first_of("[");
   if (firstBracket != std::string::npos) {
      // -- We are looking for an array data member.
      std::string nameNoDim(givenName.substr(0, firstBracket));
      TObjLink* lnk = fRealData->FirstLink();
      while (lnk) {
         TObject* obj = lnk->GetObject();
         std::string objName(obj->GetName());
         std::string::size_type pos = objName.find_first_of("[");
         // Only match arrays to arrays for now.
         if (pos != std::string::npos) {
            objName.erase(pos);
            if (objName == nameNoDim) {
               return static_cast<TRealData*>(obj);
            }
         }
         lnk = lnk->Next();
      }
   }

   // Now try it as a pointer.
   std::ostringstream ptrname;
   ptrname << "*" << givenName;
   rd = (TRealData*) fRealData->FindObject(ptrname.str().c_str());
   if (rd) {
      return rd;
   }

   // Check for a dot in the name.
   std::string::size_type firstDot = givenName.find_first_of(".");
   if (firstDot == std::string::npos) {
      // -- Not found, a simple name, all done.
      return 0;
   }

   //
   //  At this point the name has a dot in it, so it is the name
   //  of some contained sub-object.
   //

   // May be a pointer like in TH1: fXaxis.fLabels (in TRealdata is named fXaxis.*fLabels)
   std::string::size_type lastDot = givenName.find_last_of(".");
   std::ostringstream starname;
   starname << givenName.substr(0, lastDot) << ".*" << givenName.substr(lastDot + 1);
   rd = (TRealData*) fRealData->FindObject(starname.str().c_str());
   if (rd) {
      return rd;
   }

   // Strip the first component, it may be the name of
   // the branch (old TBranchElement code), and try again.
   std::string firstDotName(givenName.substr(firstDot + 1));

   // New attempt starting after the first "." if any,
   // this allows for the case that the first component
   // may have been a branch name (for TBranchElement).
   rd = (TRealData*) fRealData->FindObject(firstDotName.c_str());
   if (rd) {
      return rd;
   }

   // New attempt starting after the first "." if any,
   // but this time try ignoring the array dimensions.
   // Again, we are allowing for the case that the first
   // component may have been a branch name (for TBranchElement).
   std::string::size_type firstDotBracket = firstDotName.find_first_of("[");
   if (firstDotBracket != std::string::npos) {
      // -- We are looking for an array data member.
      std::string nameNoDim(firstDotName.substr(0, firstDotBracket));
      TObjLink* lnk = fRealData->FirstLink();
      while (lnk) {
         TObject* obj = lnk->GetObject();
         std::string objName(obj->GetName());
         std::string::size_type pos = objName.find_first_of("[");
         // Only match arrays to arrays for now.
         if (pos != std::string::npos) {
            objName.erase(pos);
            if (objName == nameNoDim) {
               return static_cast<TRealData*>(obj);
            }
         }
         lnk = lnk->Next();
      }
   }

   // New attempt starting after the first "." if any,
   // but this time check for a pointer type.  Again, we
   // are allowing for the case that the first component
   // may have been a branch name (for TBranchElement).
   ptrname.str("");
   ptrname << "*" << firstDotName;
   rd = (TRealData*) fRealData->FindObject(ptrname.str().c_str());
   if (rd) {
      return rd;
   }

   // Last attempt in case a member has been changed from
   // a static array to a pointer, for example the member
   // was arr[20] and is now *arr.
   //
   // Note: In principle, one could also take into account
   // the opposite situation where a member like *arr has
   // been converted to arr[20].
   //
   // FIXME: What about checking after the first dot as well?
   //
   std::string::size_type bracket = starname.str().find_first_of("[");
   if (bracket == std::string::npos) {
      return 0;
   }
   rd = (TRealData*) fRealData->FindObject(starname.str().substr(0, bracket).c_str());
   if (rd) {
      return rd;
   }

   // Not found;
   return 0;
}

//______________________________________________________________________________
TFunctionTemplate *TClass::GetFunctionTemplate(const char *name)
{
   if (!gInterpreter || !fClassInfo) return 0;

   // The following
   if (!fFuncTemplate) fFuncTemplate = new TList();

   TFunctionTemplate *result;
   result = (TFunctionTemplate*)fFuncTemplate->FindObject(name);
   if (!result) {
      DeclId_t id = gInterpreter->GetFunctionTemplate(fClassInfo,name);
      if (id) {
         FuncTempInfo_t *info = gInterpreter->FuncTempInfo_Factory(id);
         result = new TFunctionTemplate(info,this);
      }
   }
   return result;
}

//______________________________________________________________________________
const char *TClass::GetSharedLibs()
{
   // Get the list of shared libraries containing the code for class cls.
   // The first library in the list is the one containing the class, the
   // others are the libraries the first one depends on. Returns 0
   // in case the library is not found.

   if (!gInterpreter) return 0;

   if (fSharedLibs.IsNull())
      fSharedLibs = gInterpreter->GetClassSharedLibs(fName);

   return !fSharedLibs.IsNull() ? fSharedLibs.Data() : 0;
}

//______________________________________________________________________________
TList *TClass::GetListOfBases()
{
   // Return list containing the TBaseClass(es) of a class.

   if (!fBase) {
      if (!fClassInfo) return 0;

      if (!gInterpreter)
         Fatal("GetListOfBases", "gInterpreter not initialized");

      gInterpreter->CreateListOfBaseClasses(this);
   }
   return fBase;
}

//______________________________________________________________________________
TList *TClass::GetListOfEnums()
{
   // Return list containing the TEnums of a class.

   R__LOCKGUARD(gInterpreterMutex);
   if (!fClassInfo) {
      if (!fEnums) fEnums = new TList;
      return fEnums;
   }

   if (!fEnums) {
      if (!gInterpreter)
         Fatal("GetListOfEnums", "gInterpreter not initialized");

      gInterpreter->CreateListOfEnums(this);
   }
   return fEnums;
}

//______________________________________________________________________________
TList *TClass::GetListOfDataMembers(Bool_t load /* = kTRUE */)
{
   // Return list containing the TDataMembers of a class.

   R__LOCKGUARD(gInterpreterMutex);

   if (!fData) fData = new TListOfDataMembers(this);
   if (Property() & (kIsClass|kIsStruct|kIsUnion)) {
      // If the we have a class or struct or union, the order
      // of data members is the list is essential since it determines their
      // order on file.  So we must always load.  Also, the list is fixed
      // since the language does not allow to add members.
      if (!fData->IsLoaded()) fData->Load();

   } else if (load) fData->Load();
   return fData;
}

//______________________________________________________________________________
TList *TClass::GetListOfMethods(Bool_t load /* = kTRUE */)
{
   // Return list containing the TMethods of a class.
   // If load is true, the list is populated with all the defined function
   // and currently instantiated function template.

   R__LOCKGUARD(gInterpreterMutex);

   if (!fMethod) fMethod = new TListOfFunctions(this);
   if (load) fMethod->Load();
   return fMethod;
}

//______________________________________________________________________________
const TList *TClass::GetListOfAllPublicMethods(Bool_t load /* = kTRUE */)
{
   // Returns a list of all public methods of this class and its base classes.
   // Refers to a subset of the methods in GetListOfMethods() so don't do
   // GetListOfAllPublicMethods()->Delete().
   // Algorithm used to get the list is:
   // - put all methods of the class in the list (also protected and private
   //   ones).
   // - loop over all base classes and add only those methods not already in the
   //   list (also protected and private ones).
   // - once finished, loop over resulting list and remove all private and
   //   protected methods.

   R__LOCKGUARD(gInterpreterMutex);

   if (!fAllPubMethod) fAllPubMethod = new TViewPubFunctions(this);
   if (load) fAllPubMethod->Load();
   return fAllPubMethod;
}

//______________________________________________________________________________
TList *TClass::GetListOfAllPublicDataMembers(Bool_t load /* = kTRUE */)
{
   // Returns a list of all public data members of this class and its base
   // classes. Refers to a subset of the data members in GetListOfDatamembers()
   // so don't do GetListOfAllPublicDataMembers()->Delete().

   R__LOCKGUARD(gInterpreterMutex);

   if (!fAllPubData) fAllPubData = new TViewPubDataMembers(this);
   if (load) fAllPubData->Load();
   return fAllPubData;
}

//______________________________________________________________________________
void TClass::GetMenuItems(TList *list)
{
   // Returns list of methods accessible by context menu.

   if (!fClassInfo) return;

   // get the base class
   TIter nextBase(GetListOfBases(), kIterBackward);
   TBaseClass *baseClass;
   while ((baseClass = (TBaseClass *) nextBase())) {
      TClass *base = baseClass->GetClassPointer();
      if (base) base->GetMenuItems(list);
   }

   // remove methods redefined in this class with no menu
   TMethod *method, *m;
   TIter next(GetListOfMethods(), kIterBackward);
   while ((method = (TMethod*)next())) {
      m = (TMethod*)list->FindObject(method->GetName());
      if (method->IsMenuItem() != kMenuNoMenu) {
         if (!m)
            list->AddFirst(method);
      } else {
         if (m && m->GetNargs() == method->GetNargs())
            list->Remove(m);
      }
   }
}

Bool_t TClass::HasDictionary()
{
   // Check whether a class has a dictionary or not.

   return gInterpreter->HasDictionary(this);
}

void TClass::GetMissingDictionaries(TObjArray& result, bool recurse)
{
   // Get the classes that have a missing dictionary.
   // Recurse over the data members using the flag recurse.
   // By default is is not recursing on the data members.

   gInterpreter->GetMissingDictionaries(this, result, recurse);
}

//______________________________________________________________________________
Bool_t TClass::IsFolder(void *obj) const
{
   // Return kTRUE if the class has elements.

   return Browse(obj,(TBrowser*)0);
}

//______________________________________________________________________________
void TClass::RemoveRef(TClassRef *ref)
{
   // Unregister the TClassRef object.

   R__LOCKGUARD(gInterpreterMutex);
   if (ref==fRefStart) {
      fRefStart = ref->fNext;
      if (fRefStart) fRefStart->fPrevious = 0;
      ref->fPrevious = ref->fNext = 0;
   } else {
      TClassRef *next = ref->fNext;
      ref->fPrevious->fNext = next;
      if (next) next->fPrevious = ref->fPrevious;
      ref->fPrevious = ref->fNext = 0;
   }
}

//______________________________________________________________________________
void TClass::ReplaceWith(TClass *newcl, Bool_t recurse) const
{
   // Inform the other objects to replace this object by the new TClass (newcl)

   R__LOCKGUARD(gInterpreterMutex);
   //we must update the class pointers pointing to 'this' in all TStreamerElements
   TIter nextClass(gROOT->GetListOfClasses());
   TClass *acl;
   TVirtualStreamerInfo *info;
   TList tobedeleted;

   TString corename( TClassEdit::ResolveTypedef(newcl->GetName()) );

   if ( strchr( corename.Data(), '<' ) == 0 ) {
      // not a template, let's skip
      recurse = kFALSE;
   }

   while ((acl = (TClass*)nextClass())) {
      if (recurse && acl!=newcl && acl!=this) {

         TString aclCorename( TClassEdit::ResolveTypedef(acl->GetName()) );

         if (aclCorename == corename) {

            // 'acl' represents the same class as 'newcl' (and this object)

            acl->ReplaceWith(newcl, kFALSE);
            tobedeleted.Add(acl);
         }
      }

      TIter nextInfo(acl->GetStreamerInfos());
      while ((info = (TVirtualStreamerInfo*)nextInfo())) {

         info->Update(this, newcl);
      }

      if (acl->GetCollectionProxy() && acl->GetCollectionProxy()->GetValueClass()==this) {
         acl->GetCollectionProxy()->SetValueClass(newcl);
         // We should also inform all the TBranchElement :( but we do not have a master list :(
      }
   }

   TIter delIter( &tobedeleted );
   while ((acl = (TClass*)delIter())) {
      delete acl;
   }

}

//______________________________________________________________________________
void TClass::ResetClassInfo(Long_t tagnum)
{
   // Make sure that the current ClassInfo is up to date.
   if (!fClassInfo || gCling->ClassInfo_Tagnum(fClassInfo) != tagnum) {
      if (!fClassInfo)
         fClassInfo = gInterpreter->ClassInfo_Factory();
      gCling->ClassInfo_Init(fClassInfo,(Int_t)tagnum);
      ResetCaches();
   }
}

//______________________________________________________________________________
void TClass::ResetCaches()
{
   // To clean out all caches.

   // Not owning lists, don't call Delete()
   delete fAllPubData; fAllPubData = 0;

   if (fBase)
      fBase->Delete();
   delete fBase; fBase = 0;

   if (fEnums)
      fEnums->Delete();
   delete fEnums;   fEnums = 0;

   if (fRealData)
      fRealData->Delete();
   delete fRealData;  fRealData=0;
}

//______________________________________________________________________________
void TClass::ResetMenuList()
{
   // Resets the menu list to it's standard value.

   if (fClassMenuList)
      fClassMenuList->Delete();
   else
      fClassMenuList = new TList();
   fClassMenuList->Add(new TClassMenuItem(TClassMenuItem::kPopupStandardList, this));
}

//______________________________________________________________________________
void TClass::ls(Option_t *options) const
{
   // The ls function lists the contents of a class on stdout. Ls output
   // is typically much less verbose then Dump().
   // If options contains 'streamerinfo', run ls on the list of streamerInfos
   // and the list of conversion streamerInfos.

   TNamed::ls(options);
   if (options==0 || options[0]==0) return;

   if (strstr(options,"streamerinfo")!=0) {
      GetStreamerInfos()->ls(options);

      if (fConversionStreamerInfo) {
         std::map<std::string, TObjArray*>::iterator it;
         std::map<std::string, TObjArray*>::iterator end = fConversionStreamerInfo->end();
         for( it = fConversionStreamerInfo->begin(); it != end; ++it ) {
            it->second->ls(options);
         }
      }
   }
}

//______________________________________________________________________________
void TClass::MakeCustomMenuList()
{
   // Makes a customizable version of the popup menu list, i.e. makes a list
   // of TClassMenuItem objects of methods accessible by context menu.
   // The standard (and different) way consists in having just one element
   // in this list, corresponding to the whole standard list.
   // Once the customizable version is done, one can remove or add elements.

   R__LOCKGUARD(gInterpreterMutex);
   TClassMenuItem *menuItem;

   // Make sure fClassMenuList is initialized and empty.
   GetMenuList()->Delete();

   TList* methodList = new TList;
   GetMenuItems(methodList);

   TMethod *method;
   TMethodArg *methodArg;
   TClass  *classPtr = 0;
   TIter next(methodList);

   while ((method = (TMethod*) next())) {
      // if go to a mother class method, add separator
      if (classPtr != method->GetClass()) {
         menuItem = new TClassMenuItem(TClassMenuItem::kPopupSeparator, this);
         fClassMenuList->AddLast(menuItem);
         classPtr = method->GetClass();
      }
      // Build the signature of the method
      TString sig;
      TList* margsList = method->GetListOfMethodArgs();
      TIter nextarg(margsList);
      while ((methodArg = (TMethodArg*)nextarg())) {
         sig = sig+","+methodArg->GetFullTypeName();
      }
      if (sig.Length()!=0) sig.Remove(0,1);  // remove first comma
      menuItem = new TClassMenuItem(TClassMenuItem::kPopupUserFunction, this,
                                    method->GetName(), method->GetName(),0,
                                    sig.Data(),-1,TClassMenuItem::kIsSelf);
      if (method->IsMenuItem() == kMenuToggle) menuItem->SetToggle();
      fClassMenuList->Add(menuItem);
   }
   delete methodList;
}

//______________________________________________________________________________
void TClass::Move(void *arenaFrom, void *arenaTo) const
{
   // Register the fact that an object was moved from the memory location
   // 'arenaFrom' to the memory location 'arenaTo'.

   // If/when we have access to a copy constructor (or better to a move
   // constructor), this function should also perform the data move.
   // For now we just information the repository.

   if (!fClassInfo && !fCollectionProxy) {
      MoveAddressInRepository("TClass::Move",arenaFrom,arenaTo,this);
   }
}

//______________________________________________________________________________
TList *TClass::GetMenuList() const {
   // Return the list of menu items associated with the class.
   if (!fClassMenuList) {
      fClassMenuList = new TList();
      fClassMenuList->Add(new TClassMenuItem(TClassMenuItem::kPopupStandardList, const_cast<TClass*>(this)));
   }
   return fClassMenuList;
}

//______________________________________________________________________________
TListOfFunctions *TClass::GetMethodList()
{
   // Return (create an empty one if needed) the list of functions.
   // The major difference with GetListOfMethod is that this returns
   // the internal type of fMethod and thus can not be made public.
   // It also never 'loads' the content of the list.
   
   if (!fMethod) fMethod = new TListOfFunctions(this);
   return fMethod;
}


//______________________________________________________________________________
TMethod *TClass::GetMethodAny(const char *method)
{
   // Return pointer to method without looking at parameters.
   // Does not look in (possible) base classes.
   // Has the side effect of loading all the TMethod object in the list
   // of the class.

   if (!fClassInfo) return 0;
   return (TMethod*) GetListOfMethods()->FindObject(method);
}

//______________________________________________________________________________
TMethod *TClass::GetMethodAllAny(const char *method)
{
   // Return pointer to method without looking at parameters.
   // Does look in all base classes.

   if (!fClassInfo) return 0;

   TMethod* m = GetMethodAny(method);
   if (m) return m;

   TBaseClass *base;
   TIter       nextb(GetListOfBases());
   while ((base = (TBaseClass *) nextb())) {
      TClass *c = base->GetClassPointer();
      if (c) {
         m = c->GetMethodAllAny(method);
         if (m) return m;
      }
   }

   return 0;
}

//______________________________________________________________________________
TMethod *TClass::GetMethod(const char *method, const char *params,
                           Bool_t objectIsConst /* = kFALSE */)
{
   // Find the best method (if there is one) matching the parameters.
   // The params string must contain argument values, like "3189, \"aap\", 1.3".
   // The function invokes GetClassMethod to search for a possible method
   // in the class itself or in its base classes. Returns 0 in case method
   // is not found.

   if (!fClassInfo) return 0;

   if (!gInterpreter)
      Fatal("GetMethod", "gInterpreter not initialized");

   TInterpreter::DeclId_t decl = gInterpreter->GetFunctionWithValues(fClassInfo,
                                                                     method, params,
                                                                     objectIsConst);
   
   if (!decl) return 0;
   
   TFunction *f = GetMethodList()->Get(decl);
   if (f) return (TMethod*)f;
   
   
   TBaseClass *base;
   TIter       next(GetListOfBases());
   while ((base = (TBaseClass *) next())) {
      TClass *c = base->GetClassPointer();
      if (c) {
         f = c->GetMethodList()->Get(decl);
         if (f) return (TMethod*)f;
      }
   }
   Error("GetMethod",
         "\nDid not find matching TMethod <%s> with \"%s\" %sfor %s",
         method,params,objectIsConst ? "const " : "", GetName());
   return 0;
}

//______________________________________________________________________________
TMethod* TClass::FindClassOrBaseMethodWithId(DeclId_t declId) {
   // Find a method with decl id in this class or its bases.
   TFunction *f = GetMethodList()->Get(declId);
   if (f) return (TMethod*)f;

   TBaseClass *base;
   TIter       next(GetListOfBases());
   while ((base = (TBaseClass *) next())) {
      TClass *clBase = base->GetClassPointer();
      if (clBase) {
         f = clBase->FindClassOrBaseMethodWithId(declId);
         if (f) return (TMethod*)f;
      }
   }
   return 0;
}

//______________________________________________________________________________
TMethod *TClass::GetMethodWithPrototype(const char *method, const char *proto,
                                        Bool_t objectIsConst /* = kFALSE */,
                                        ROOT::EFunctionMatchMode mode /* = ROOT::kConversionMatch */)
{
   // Find the method with a given prototype. The proto string must be of the
   // form: "char*,int,double". Returns 0 in case method is not found.

   if (!fClassInfo) return 0;

   if (!gInterpreter)
      Fatal("GetMethodWithPrototype", "gInterpreter not initialized");

   TInterpreter::DeclId_t decl = gInterpreter->GetFunctionWithPrototype(fClassInfo,
                                                                  method, proto,
                                                            objectIsConst, mode);
   
   if (!decl) return 0;
   TMethod* f = FindClassOrBaseMethodWithId(decl);
   if (f) return f;
   Error("GetMethodWithPrototype",
         "\nDid not find matching TMethod <%s> with \"%s\" %sfor %s",
         method,proto,objectIsConst ? "const " : "", GetName());
   return 0;
}

//______________________________________________________________________________
TMethod *TClass::GetClassMethod(Long_t faddr)
{
   // Look for a method in this class that has the interface function
   // address faddr.

   if (!fClassInfo) return 0;

   TMethod *m;
   TIter    next(GetListOfMethods());
   while ((m = (TMethod *) next())) {
      if (faddr == (Long_t)m->InterfaceMethod())
         return m;
   }
   return 0;
}

//______________________________________________________________________________
TMethod *TClass::GetClassMethod(const char *name, const char* params,
                                Bool_t objectIsConst /* = kFALSE */)
{
   // Look for a method in this class that has the name and matches the parameters.
   // The params string must contain argument values, like "3189, \"aap\", 1.3".
   // Returns 0 in case method is not found.
   // See TClass::GetMethod to also search the base classes.

   if (!fClassInfo) return 0;

   if (!gInterpreter)
      Fatal("GetClassMethod", "gInterpreter not initialized");

   TInterpreter::DeclId_t decl = gInterpreter->GetFunctionWithValues(fClassInfo,
                                                                     name, params,
                                                                     objectIsConst);
   
   if (!decl) return 0;
   
   TFunction *f = GetMethodList()->Get(decl);
   
   return (TMethod*)f; // Could be zero if the decl is actually in a base class.
}

//______________________________________________________________________________
TMethod *TClass::GetClassMethodWithPrototype(const char *name, const char* proto,
                                             Bool_t objectIsConst /* = kFALSE */,
                      ROOT::EFunctionMatchMode mode /* = ROOT::kConversionMatch */)
{
   // Find the method with a given prototype. The proto string must be of the
   // form: "char*,int,double". Returns 0 in case method is not found.
   // See TClass::GetMethodWithPrototype to also search the base classes.

   if (!fClassInfo) return 0;

   if (!gInterpreter)
      Fatal("GetClassMethodWithPrototype", "gInterpreter not initialized");
   
   TInterpreter::DeclId_t decl = gInterpreter->GetFunctionWithPrototype(fClassInfo,
                                                                        name, proto,
                                                                        objectIsConst,
                                                                        mode);
   
   if (!decl) return 0;
   
   TFunction *f = GetMethodList()->Get(decl);
   
   return (TMethod*)f; // Could be zero if the decl is actually in a base class.
}

//______________________________________________________________________________
Int_t TClass::GetNdata()
{
   // Return the number of data members of this class
   // Note that in case the list of data members is not yet created, it will be done
   // by GetListOfDataMembers().

   if (!fClassInfo) return 0;

   TList *lm = GetListOfDataMembers();
   if (lm)
      return lm->GetSize();
   else
      return 0;
}

//______________________________________________________________________________
Int_t TClass::GetNmethods()
{
   // Return the number of methods of this class
   // Note that in case the list of methods is not yet created, it will be done
   // by GetListOfMethods().
   // This will also load/populate the list of methods, to get 'just' the
   // number of currently loaded methods use:
   //    cl->GetListOfMethods(false)->GetSize();

   if (!fClassInfo) return 0;

   TList *lm = GetListOfMethods();
   if (lm)
      return lm->GetSize();
   else
      return 0;
}

//______________________________________________________________________________
TVirtualStreamerInfo* TClass::GetStreamerInfo(Int_t version /* = 0 */) const
{
   // returns a pointer to the TVirtualStreamerInfo object for version
   // If the object does not exist, it is created
   //
   // Note: There are two special version numbers:
   //
   //       0: Use the class version from the currently loaded class library.
   //      -1: Assume no class library loaded (emulated class).
   //
   // Warning:  If we create a new streamer info, whether or not the build
   //           optimizes is controlled externally to us by a global variable!
   //           Don't call us unless you have set that variable properly
   //           with TStreamer::Optimize()!
   //

   R__LOCKGUARD(gInterpreterMutex);

   // Handle special version, 0 means currently loaded version.
   // Warning:  This may be -1 for an emulated class.
   // If version == -2, the user is requested the emulated streamerInfo
   // for an abstract base class eventhough we have a dictionary for it.
   if (version == 0) {
      version = fClassVersion;
   }
   if (!fStreamerInfo) {
      TMmallocDescTemp setreset;
      fStreamerInfo = new TObjArray(version + 10, -2);
   } else {
      Int_t ninfos = fStreamerInfo->GetSize();
      if ((version < -1) || (version >= ninfos)) {
         Error("GetStreamerInfo", "class: %s, attempting to access a wrong version: %d", GetName(), version);
         // FIXME: Shouldn't we go to -1 here, or better just abort?
         version = 0;
      }
   }
   TVirtualStreamerInfo* sinfo = (TVirtualStreamerInfo*) fStreamerInfo->At(version);
   if (!sinfo && (version != fClassVersion)) {
      // When the requested version does not exist we return
      // the TVirtualStreamerInfo for the currently loaded class version.
      // FIXME: This arguably makes no sense, we should warn and return nothing instead.
      // Note: This is done for STL collections
      // Note: fClassVersion could be -1 here (for an emulated class).
      sinfo = (TVirtualStreamerInfo*) fStreamerInfo->At(fClassVersion);
   }
   if (!sinfo) {
      if (fClassInfo && fRealData==0 &&  (gCling->ClassInfo_Property(fClassInfo) & kIsAbstract) ) {
         // This class is abstract, we can not build a proper StreamerInfo unless we already have
         // the list of real data.
         // We have to wait until one of the derived class creates its StreamerInfo.

         return 0;
      }
      // We just were not able to find a streamer info, we have to make a new one.
      TMmallocDescTemp setreset;
      sinfo = TVirtualStreamerInfo::Factory()->NewInfo(const_cast<TClass*>(this));
      fStreamerInfo->AddAtAndExpand(sinfo, fClassVersion);
      if (gDebug > 0) {
         printf("Creating StreamerInfo for class: %s, version: %d\n", GetName(), fClassVersion);
      }
      if (fClassInfo || fCollectionProxy) {
         // If we do not have a StreamerInfo for this version and we do not
         // have dictionary information nor a proxy, there is nothing to build!
         //
         // Warning:  Whether or not the build optimizes is controlled externally
         //           to us by a global variable!  Don't call us unless you have
         //           set that variable properly with TStreamer::Optimize()!
         //
         // FIXME: Why don't we call BuildOld() like we do below?
         // Answer: We are new and so don't have to do schema evolution.
         sinfo->Build();
      }
   } else {
      if (!sinfo->IsCompiled()) {
         // Streamer info has not been compiled, but exists.
         // Therefore it was read in from a file and we have to do schema evolution?
         // Or it didn't have a dictionary before, but does now?
         sinfo->BuildOld();
      } else if (sinfo->IsOptimized() && !TVirtualStreamerInfo::CanOptimize()) {
         // Undo optimization if the global flag tells us to.
         sinfo->Compile();
      }
   }
   // Cache the current info if we now have it.
   if (version == fClassVersion) {
      fCurrentInfo = sinfo;
   }
   return sinfo;
}

//______________________________________________________________________________
TVirtualStreamerInfo* TClass::GetStreamerInfoAbstractEmulated(Int_t version /* = 0 */) const
{
   // For the case where the requestor class is emulated and this class is abstract,
   // returns a pointer to the TVirtualStreamerInfo object for version with an emulated
   // representation whether or not the class is loaded.
   //
   // If the object does not exist, it is created
   //
   // Note: There are two special version numbers:
   //
   //       0: Use the class version from the currently loaded class library.
   //      -1: Assume no class library loaded (emulated class).
   //
   // Warning:  If we create a new streamer info, whether or not the build
   //           optimizes is controlled externally to us by a global variable!
   //           Don't call us unless you have set that variable properly
   //           with TStreamer::Optimize()!
   //

   R__LOCKGUARD(gInterpreterMutex);

   TString newname( GetName() );
   newname += "@@emulated";

   TClass *emulated = TClass::GetClass(newname);

   TVirtualStreamerInfo* sinfo = 0;

   if (emulated) {
      sinfo = emulated->GetStreamerInfo(version);
   }
   if (!sinfo) {
      // The emulated version of the streamerInfo is explicitly requested and has
      // not been built yet.

      sinfo = (TVirtualStreamerInfo*) fStreamerInfo->At(version);
      if (!sinfo && (version != fClassVersion)) {
         // When the requested version does not exist we return
         // the TVirtualStreamerInfo for the currently loaded class version.
         // FIXME: This arguably makes no sense, we should warn and return nothing instead.
         sinfo = (TVirtualStreamerInfo*) fStreamerInfo->At(fClassVersion);
      }
      if (!sinfo) {
         // Let's take the first available StreamerInfo as a start
         Int_t ninfos = fStreamerInfo->GetEntriesFast() - 1;
         for (Int_t i = -1; sinfo == 0 && i < ninfos; ++i) {
            sinfo =  (TVirtualStreamerInfo*) fStreamerInfo->UncheckedAt(i);
         }
      }
      if (sinfo) {
         sinfo = dynamic_cast<TVirtualStreamerInfo*>( sinfo->Clone() );
         if (sinfo) {
            sinfo->SetClass(0);
            sinfo->SetName( newname );
            sinfo->BuildCheck();
            sinfo->BuildOld();
            sinfo->GetClass()->AddRule(TString::Format("sourceClass=%s targetClass=%s",GetName(),newname.Data()));
         } else
            Error("GetStreamerInfoAbstractEmulated", "could not create TVirtualStreamerInfo");
      }
   }
   return sinfo;
}

//______________________________________________________________________________
void TClass::IgnoreTObjectStreamer(Bool_t doIgnore)
{
   //  When the class kIgnoreTObjectStreamer bit is set, the automatically
   //  generated Streamer will not call TObject::Streamer.
   //  This option saves the TObject space overhead on the file.
   //  However, the information (fBits, fUniqueID) of TObject is lost.
   //
   //  Note that to be effective for objects streamed object-wise this function
   //  must be called for the class deriving directly from TObject, eg, assuming
   //  that BigTrack derives from Track and Track derives from TObject, one must do:
   //     Track::Class()->IgnoreTObjectStreamer();
   //  and not:
   //     BigTrack::Class()->IgnoreTObjectStreamer();
   //  To be effective for object streamed member-wise or split in a TTree,
   //  this function must be called for the most derived class (i.e. BigTrack).

   if ( doIgnore &&  TestBit(kIgnoreTObjectStreamer)) return;
   if (!doIgnore && !TestBit(kIgnoreTObjectStreamer)) return;
   TVirtualStreamerInfo *sinfo = GetCurrentStreamerInfo();
   if (sinfo) {
      if (sinfo->IsCompiled()) {
         // -- Warn the user that what he is doing cannot work.
         // Note: The reason is that TVirtualStreamerInfo::Build() examines
         // the kIgnoreTObjectStreamer bit and sets the TStreamerElement
         // type for the TObject base class streamer element it creates
         // to -1 as a flag.  Later on the TStreamerInfo::Compile()
         // member function sees the flag and does not insert the base
         // class element into the compiled streamer info.  None of this
         // machinery works correctly if we are called after the streamer
         // info has already been built and compiled.
         Error("IgnoreTObjectStreamer","Must be called before the creation of StreamerInfo");
         return;
      }
   }
   if (doIgnore) SetBit  (kIgnoreTObjectStreamer);
   else          ResetBit(kIgnoreTObjectStreamer);
}

//______________________________________________________________________________
Bool_t TClass::InheritsFrom(const char *classname) const
{
   // Return kTRUE if this class inherits from a class with name "classname".
   // note that the function returns KTRUE in case classname is the class itself

   if (strcmp(GetName(), classname) == 0) return kTRUE;

   if (!fClassInfo) return InheritsFrom(TClass::GetClass("classname"));

   // cast const away (only for member fBase which can be set in GetListOfBases())
   if (((TClass *)this)->GetBaseClass(classname)) return kTRUE;
   return kFALSE;
}

//______________________________________________________________________________
Bool_t TClass::InheritsFrom(const TClass *cl) const
{
   // Return kTRUE if this class inherits from class cl.
   // note that the function returns KTRUE in case cl is the class itself

   if (cl == this) return kTRUE;

   if (!fClassInfo) {
      TVirtualStreamerInfo *sinfo = ((TClass *)this)->GetCurrentStreamerInfo();
      if (sinfo==0) sinfo = GetStreamerInfo();
      TIter next(sinfo->GetElements());
      TStreamerElement *element;
      while ((element = (TStreamerElement*)next())) {
         if (element->IsA() == TStreamerBase::Class()) {
            TClass *clbase = element->GetClassPointer();
            if (!clbase) return kFALSE; //missing class
            if (clbase->InheritsFrom(cl)) return kTRUE;
         }
      }
      return kFALSE;
   }
   // cast const away (only for member fBase which can be set in GetListOfBases())
   if (((TClass *)this)->GetBaseClass(cl)) return kTRUE;
   return kFALSE;
}

//______________________________________________________________________________
void *TClass::DynamicCast(const TClass *cl, void *obj, Bool_t up)
{
   // Cast obj of this class type up to baseclass cl if up is true.
   // Cast obj of this class type down from baseclass cl if up is false.
   // If this class is not a baseclass of cl return 0, else the pointer
   // to the cl part of this (up) or to this (down).

   if (cl == this) return obj;

   if (!fClassInfo) return 0;

   Int_t off;
   if ((off = GetBaseClassOffset(cl)) != -1) {
      if (up)
         return (void*)((Long_t)obj+off);
      else
         return (void*)((Long_t)obj-off);
   }
   return 0;
}

//______________________________________________________________________________
const void *TClass::DynamicCast(const TClass *cl, const void *obj, Bool_t up)
{
   // Cast obj of this class type up to baseclass cl if up is true.
   // Cast obj of this class type down from baseclass cl if up is false.
   // If this class is not a baseclass of cl return 0, else the pointer
   // to the cl part of this (up) or to this (down).

   return DynamicCast(cl,const_cast<void*>(obj),up);
}

//______________________________________________________________________________
void *TClass::New(ENewType defConstructor, Bool_t quiet) const
{
   // Return a pointer to a newly allocated object of this class.
   // The class must have a default constructor. For meaning of
   // defConstructor, see TClass::IsCallingNew().
   //
   // If quiet is true, do no issue a message via Error on case
   // of problems, just return 0.
   //
   // The constructor actually called here can be customized by
   // using the rootcint pragma:
   //    #pragma link C++ ioctortype UserClass;
   // For example, with this pragma and a class named MyClass,
   // this method will called the first of the following 3
   // constructors which exists and is public:
   //    MyClass(UserClass*);
   //    MyClass(TRootIOCtor*);
   //    MyClass(); // Or a constructor with all its arguments defaulted.
   //
   // When more than one pragma ioctortype is used, the first seen as priority
   // For example with:
   //    #pragma link C++ ioctortype UserClass1;
   //    #pragma link C++ ioctortype UserClass2;
   // We look in the following order:
   //    MyClass(UserClass1*);
   //    MyClass(UserClass2*);
   //    MyClass(TRootIOCtor*);
   //    MyClass(); // Or a constructor with all its arguments defaulted.
   //

   void* p = 0;

   if (fNew) {
      // We have the new operator wrapper function,
      // so there is a dictionary and it was generated
      // by rootcint, so there should be a default
      // constructor we can call through the wrapper.
      fgCallingNew = defConstructor;
      p = fNew(0);
      fgCallingNew = kRealNew;
      if (!p && !quiet) {
         //Error("New", "cannot create object of class %s version %d", GetName(), fClassVersion);
         Error("New", "cannot create object of class %s", GetName());
      }
   } else if (fClassInfo) {
      // We have the dictionary but do not have the
      // constructor wrapper, so the dictionary was
      // not generated by rootcint.  Let's try to
      // create the object by having the interpreter
      // call the new operator, hopefully the class
      // library is loaded and there will be a default
      // constructor we can call.
      // [This is very unlikely to work, but who knows!]
      fgCallingNew = defConstructor;
      R__LOCKGUARD2(gInterpreterMutex);
      p = gCling->ClassInfo_New(GetClassInfo());
      fgCallingNew = kRealNew;
      if (!p && !quiet) {
         //Error("New", "cannot create object of class %s version %d", GetName(), fClassVersion);
         Error("New", "cannot create object of class %s", GetName());
      }
   } else if (!fClassInfo && fCollectionProxy) {
      // There is no dictionary at all, so this is an emulated
      // class; however we do have the services of a collection proxy,
      // so this is an emulated STL class.
      fgCallingNew = defConstructor;
      p = fCollectionProxy->New();
      fgCallingNew = kRealNew;
      if (!p && !quiet) {
         //Error("New", "cannot create object of class %s version %d", GetName(), fClassVersion);
         Error("New", "cannot create object of class %s", GetName());
      }
   } else if (!fClassInfo && !fCollectionProxy) {
      // There is no dictionary at all and we do not have
      // the services of a collection proxy available, so
      // use the streamer info to approximate calling a
      // constructor (basically we just make sure that the
      // pointer data members are null, unless they are marked
      // as preallocated with the "->" comment, in which case
      // we default-construct an object to point at).

      // Do not register any TObject's that we create
      // as a result of creating this object.
      // FIXME: Why do we do this?
      // FIXME: Partial Answer: Is this because we may never actually deregister them???

      Bool_t statsave = GetObjectStat();
      SetObjectStat(kFALSE);

      TVirtualStreamerInfo* sinfo = GetStreamerInfo();
      if (!sinfo && !quiet) {
         Error("New", "Cannot construct class '%s' version %d, no streamer info available!", GetName(), fClassVersion);
         return 0;
      }

      fgCallingNew = defConstructor;
      p = sinfo->New();
      fgCallingNew = kRealNew;

      // FIXME: Mistake?  See note above at the GetObjectStat() call.
      // Allow TObject's to be registered again.
      SetObjectStat(statsave);

      // Register the object for special handling in the destructor.
      if (p) {
         RegisterAddressInRepository("New",p,this);
      }
   } else {
      Fatal("New", "This cannot happen!");
   }

   return p;
}

//______________________________________________________________________________
void *TClass::New(void *arena, ENewType defConstructor) const
{
   // Return a pointer to a newly allocated object of this class.
   // The class must have a default constructor. For meaning of
   // defConstructor, see TClass::IsCallingNew().

   void* p = 0;

   if (fNew) {
      // We have the new operator wrapper function,
      // so there is a dictionary and it was generated
      // by rootcint, so there should be a default
      // constructor we can call through the wrapper.
      fgCallingNew = defConstructor;
      p = fNew(arena);
      fgCallingNew = kRealNew;
      if (!p) {
         Error("New with placement", "cannot create object of class %s version %d at address %p", GetName(), fClassVersion, arena);
      }
   } else if (fClassInfo) {
      // We have the dictionary but do not have the
      // constructor wrapper, so the dictionary was
      // not generated by rootcint.  Let's try to
      // create the object by having the interpreter
      // call the new operator, hopefully the class
      // library is loaded and there will be a default
      // constructor we can call.
      // [This is very unlikely to work, but who knows!]
      fgCallingNew = defConstructor;
      R__LOCKGUARD2(gInterpreterMutex);
      p = gCling->ClassInfo_New(GetClassInfo(),arena);
      fgCallingNew = kRealNew;
      if (!p) {
         Error("New with placement", "cannot create object of class %s version %d at address %p", GetName(), fClassVersion, arena);
      }
   } else if (!fClassInfo && fCollectionProxy) {
      // There is no dictionary at all, so this is an emulated
      // class; however we do have the services of a collection proxy,
      // so this is an emulated STL class.
      fgCallingNew = defConstructor;
      p = fCollectionProxy->New(arena);
      fgCallingNew = kRealNew;
   } else if (!fClassInfo && !fCollectionProxy) {
      // There is no dictionary at all and we do not have
      // the services of a collection proxy available, so
      // use the streamer info to approximate calling a
      // constructor (basically we just make sure that the
      // pointer data members are null, unless they are marked
      // as preallocated with the "->" comment, in which case
      // we default-construct an object to point at).

      // ???BUG???  ???WHY???
      // Do not register any TObject's that we create
      // as a result of creating this object.
      Bool_t statsave = GetObjectStat();
      SetObjectStat(kFALSE);

      TVirtualStreamerInfo* sinfo = GetStreamerInfo();
      if (!sinfo) {
         Error("New with placement", "Cannot construct class '%s' version %d at address %p, no streamer info available!", GetName(), fClassVersion, arena);
         return 0;
      }

      fgCallingNew = defConstructor;
      p = sinfo->New(arena);
      fgCallingNew = kRealNew;

      // ???BUG???
      // Allow TObject's to be registered again.
      SetObjectStat(statsave);

      // Register the object for special handling in the destructor.
      if (p) {
         RegisterAddressInRepository("TClass::New with placement",p,this);
      }
   } else {
      Error("New with placement", "This cannot happen!");
   }

   return p;
}

//______________________________________________________________________________
void *TClass::NewArray(Long_t nElements, ENewType defConstructor) const
{
   // Return a pointer to a newly allocated array of objects
   // of this class.
   // The class must have a default constructor. For meaning of
   // defConstructor, see TClass::IsCallingNew().

   void* p = 0;

   if (fNewArray) {
      // We have the new operator wrapper function,
      // so there is a dictionary and it was generated
      // by rootcint, so there should be a default
      // constructor we can call through the wrapper.
      fgCallingNew = defConstructor;
      p = fNewArray(nElements, 0);
      fgCallingNew = kRealNew;
      if (!p) {
         Error("NewArray", "cannot create object of class %s version %d", GetName(), fClassVersion);
      }
   } else if (fClassInfo) {
      // We have the dictionary but do not have the
      // constructor wrapper, so the dictionary was
      // not generated by rootcint.  Let's try to
      // create the object by having the interpreter
      // call the new operator, hopefully the class
      // library is loaded and there will be a default
      // constructor we can call.
      // [This is very unlikely to work, but who knows!]
      fgCallingNew = defConstructor;
      R__LOCKGUARD2(gInterpreterMutex);
      p = gCling->ClassInfo_New(GetClassInfo(),nElements);
      fgCallingNew = kRealNew;
      if (!p) {
         Error("NewArray", "cannot create object of class %s version %d", GetName(), fClassVersion);
      }
   } else if (!fClassInfo && fCollectionProxy) {
      // There is no dictionary at all, so this is an emulated
      // class; however we do have the services of a collection proxy,
      // so this is an emulated STL class.
      fgCallingNew = defConstructor;
      p = fCollectionProxy->NewArray(nElements);
      fgCallingNew = kRealNew;
   } else if (!fClassInfo && !fCollectionProxy) {
      // There is no dictionary at all and we do not have
      // the services of a collection proxy available, so
      // use the streamer info to approximate calling a
      // constructor (basically we just make sure that the
      // pointer data members are null, unless they are marked
      // as preallocated with the "->" comment, in which case
      // we default-construct an object to point at).

      // ???BUG???  ???WHY???
      // Do not register any TObject's that we create
      // as a result of creating this object.
      Bool_t statsave = GetObjectStat();
      SetObjectStat(kFALSE);

      TVirtualStreamerInfo* sinfo = GetStreamerInfo();
      if (!sinfo) {
         Error("NewArray", "Cannot construct class '%s' version %d, no streamer info available!", GetName(), fClassVersion);
         return 0;
      }

      fgCallingNew = defConstructor;
      p = sinfo->NewArray(nElements);
      fgCallingNew = kRealNew;

      // ???BUG???
      // Allow TObject's to be registered again.
      SetObjectStat(statsave);

      // Register the object for special handling in the destructor.
      if (p) {
         RegisterAddressInRepository("TClass::NewArray",p,this);
      }
   } else {
      Error("NewArray", "This cannot happen!");
   }

   return p;
}

//______________________________________________________________________________
void *TClass::NewArray(Long_t nElements, void *arena, ENewType defConstructor) const
{
   // Return a pointer to a newly allocated object of this class.
   // The class must have a default constructor. For meaning of
   // defConstructor, see TClass::IsCallingNew().

   void* p = 0;

   if (fNewArray) {
      // We have the new operator wrapper function,
      // so there is a dictionary and it was generated
      // by rootcint, so there should be a default
      // constructor we can call through the wrapper.
      fgCallingNew = defConstructor;
      p = fNewArray(nElements, arena);
      fgCallingNew = kRealNew;
      if (!p) {
         Error("NewArray with placement", "cannot create object of class %s version %d at address %p", GetName(), fClassVersion, arena);
      }
   } else if (fClassInfo) {
      // We have the dictionary but do not have the constructor wrapper,
      // so the dictionary was not generated by rootcint (it was made either
      // by cint or by some external mechanism).  Let's try to create the
      // object by having the interpreter call the new operator, either the
      // class library is loaded and there is a default constructor we can
      // call, or the class is interpreted and we will call the default
      // constructor that way, or no default constructor is available and
      // we fail.
      fgCallingNew = defConstructor;
      R__LOCKGUARD2(gInterpreterMutex);
      p = gCling->ClassInfo_New(GetClassInfo(),nElements, arena);
      fgCallingNew = kRealNew;
      if (!p) {
         Error("NewArray with placement", "cannot create object of class %s version %d at address %p", GetName(), fClassVersion, arena);
      }
   } else if (!fClassInfo && fCollectionProxy) {
      // There is no dictionary at all, so this is an emulated
      // class; however we do have the services of a collection proxy,
      // so this is an emulated STL class.
      fgCallingNew = defConstructor;
      p = fCollectionProxy->NewArray(nElements, arena);
      fgCallingNew = kRealNew;
   } else if (!fClassInfo && !fCollectionProxy) {
      // There is no dictionary at all and we do not have
      // the services of a collection proxy available, so
      // use the streamer info to approximate calling a
      // constructor (basically we just make sure that the
      // pointer data members are null, unless they are marked
      // as preallocated with the "->" comment, in which case
      // we default-construct an object to point at).

      // ???BUG???  ???WHY???
      // Do not register any TObject's that we create
      // as a result of creating this object.
      Bool_t statsave = GetObjectStat();
      SetObjectStat(kFALSE);

      TVirtualStreamerInfo* sinfo = GetStreamerInfo();
      if (!sinfo) {
         Error("NewArray with placement", "Cannot construct class '%s' version %d at address %p, no streamer info available!", GetName(), fClassVersion, arena);
         return 0;
      }

      fgCallingNew = defConstructor;
      p = sinfo->NewArray(nElements, arena);
      fgCallingNew = kRealNew;

      // ???BUG???
      // Allow TObject's to be registered again.
      SetObjectStat(statsave);

      if (fStreamerType & kEmulated) {
         // We always register emulated objects, we need to always
         // use the streamer info to destroy them.
      }

      // Register the object for special handling in the destructor.
      if (p) {
         RegisterAddressInRepository("TClass::NewArray with placement",p,this);
      }
   } else {
      Error("NewArray with placement", "This cannot happen!");
   }

   return p;
}

//______________________________________________________________________________
void TClass::Destructor(void *obj, Bool_t dtorOnly)
{
   // Explicitly call destructor for object.

   // Do nothing if passed a null pointer.
   if (obj == 0) return;

   void* p = obj;

   if (dtorOnly && fDestructor) {
      // We have the destructor wrapper, use it.
      fDestructor(p);
   } else if ((!dtorOnly) && fDelete) {
      // We have the delete wrapper, use it.
      fDelete(p);
   } else if (fClassInfo) {
      // We have the dictionary but do not have the
      // destruct/delete wrapper, so the dictionary was
      // not generated by rootcint (it could have been
      // created by cint or by some external mechanism).
      // Let's have the interpreter call the destructor,
      // either the code will be in a loaded library,
      // or it will be interpreted, otherwise we fail
      // because there is no destructor code at all.
      if (dtorOnly) {
         gCling->ClassInfo_Destruct(fClassInfo,p);
      } else {
         gCling->ClassInfo_Delete(fClassInfo,p);
      }
   } else if (!fClassInfo && fCollectionProxy) {
      // There is no dictionary at all, so this is an emulated
      // class; however we do have the services of a collection proxy,
      // so this is an emulated STL class.
      fCollectionProxy->Destructor(p, dtorOnly);
   } else if (!fClassInfo && !fCollectionProxy) {
      // There is no dictionary at all and we do not have
      // the services of a collection proxy available, so
      // use the streamer info to approximate calling a
      // destructor.

      Bool_t inRepo = kTRUE;
      Bool_t verFound = kFALSE;

      // Was this object allocated through TClass?
      std::multiset<Version_t> knownVersions;
      RepoCont_t::iterator iter = gObjectVersionRepository.find(p);
      if (iter == gObjectVersionRepository.end()) {
         // No, it wasn't, skip special version handling.
         //Error("Destructor2", "Attempt to delete unregistered object of class '%s' at address %p!", GetName(), p);
         inRepo = kFALSE;
      } else {
         //objVer = iter->second;
         for (; (iter != gObjectVersionRepository.end()) && (iter->first == p); ++iter) {
            Version_t ver = iter->second.fVersion;
            knownVersions.insert(ver);
            if (ver == fClassVersion && this == iter->second.fClass) {
               verFound = kTRUE;
            }
         }
      }

      if (!inRepo || verFound) {
         // The object was allocated using code for the same class version
         // as is loaded now.  We may proceed without worry.
         TVirtualStreamerInfo* si = GetStreamerInfo();
         if (si) {
            si->Destructor(p, dtorOnly);
         } else {
            Error("Destructor", "No streamer info available for class '%s' version %d at address %p, cannot destruct emulated object!", GetName(), fClassVersion, p);
            Error("Destructor", "length of fStreamerInfo is %d", fStreamerInfo->GetSize());
            Int_t i = fStreamerInfo->LowerBound();
            for (Int_t v = 0; v < fStreamerInfo->GetSize(); ++v, ++i) {
               Error("Destructor", "fStreamerInfo->At(%d): %p", i, fStreamerInfo->At(i));
               if (fStreamerInfo->At(i) != 0) {
                  Error("Destructor", "Doing Dump() ...");
                  ((TVirtualStreamerInfo*)fStreamerInfo->At(i))->Dump();
               }
            }
         }
      } else {
         // The loaded class version is not the same as the version of the code
         // which was used to allocate this object.  The best we can do is use
         // the TVirtualStreamerInfo to try to free up some of the allocated memory.
         Error("Destructor", "Loaded class %s version %d is not registered for addr %p", GetName(), fClassVersion, p);
#if 0
         TVirtualStreamerInfo* si = (TVirtualStreamerInfo*) fStreamerInfo->At(objVer);
         if (si) {
            si->Destructor(p, dtorOnly);
         } else {
            Error("Destructor2", "No streamer info available for class '%s' version %d, cannot destruct object at addr: %p", GetName(), objVer, p);
            Error("Destructor2", "length of fStreamerInfo is %d", fStreamerInfo->GetSize());
            Int_t i = fStreamerInfo->LowerBound();
            for (Int_t v = 0; v < fStreamerInfo->GetSize(); ++v, ++i) {
               Error("Destructor2", "fStreamerInfo->At(%d): %p", i, fStreamerInfo->At(i));
               if (fStreamerInfo->At(i) != 0) {
                  // Do some debugging output.
                  Error("Destructor2", "Doing Dump() ...");
                  ((TVirtualStreamerInfo*)fStreamerInfo->At(i))->Dump();
               }
            }
         }
#endif
      }

      if (inRepo && verFound && p) {
         UnregisterAddressInRepository("TClass::Destructor",p,this);
      }
   } else {
      Error("Destructor", "This cannot happen! (class %s)", GetName());
   }
}

//______________________________________________________________________________
void TClass::DeleteArray(void *ary, Bool_t dtorOnly)
{
   // Explicitly call operator delete[] for an array.

   // Do nothing if passed a null pointer.
   if (ary == 0) return;

   // Make a copy of the address.
   void* p = ary;

   if (fDeleteArray) {
      if (dtorOnly) {
         Error("DeleteArray", "Destructor only is not supported!");
      } else {
         // We have the array delete wrapper, use it.
         fDeleteArray(ary);
      }
   } else if (fClassInfo) {
      // We have the dictionary but do not have the
      // array delete wrapper, so the dictionary was
      // not generated by rootcint.  Let's try to
      // delete the array by having the interpreter
      // call the array delete operator, hopefully
      // the class library is loaded and there will be
      // a destructor we can call.
      R__LOCKGUARD2(gInterpreterMutex);
      gCling->ClassInfo_DeleteArray(GetClassInfo(),ary, dtorOnly);
   } else if (!fClassInfo && fCollectionProxy) {
      // There is no dictionary at all, so this is an emulated
      // class; however we do have the services of a collection proxy,
      // so this is an emulated STL class.
      fCollectionProxy->DeleteArray(ary, dtorOnly);
   } else if (!fClassInfo && !fCollectionProxy) {
      // There is no dictionary at all and we do not have
      // the services of a collection proxy available, so
      // use the streamer info to approximate calling the
      // array destructor.

      Bool_t inRepo = kTRUE;
      Bool_t verFound = kFALSE;

      // Was this array object allocated through TClass?
      std::multiset<Version_t> knownVersions;
      RepoCont_t::iterator iter = gObjectVersionRepository.find(p);
      if (iter == gObjectVersionRepository.end()) {
         // No, it wasn't, we cannot know what to do.
         //Error("DeleteArray", "Attempt to delete unregistered array object, element type '%s', at address %p!", GetName(), p);
         inRepo = kFALSE;
      } else {
         for (; (iter != gObjectVersionRepository.end()) && (iter->first == p); ++iter) {
            Version_t ver = iter->second.fVersion;
            knownVersions.insert(ver);
            if (ver == fClassVersion && this == iter->second.fClass ) {
               verFound = kTRUE;
            }
         }
      }

      if (!inRepo || verFound) {
         // The object was allocated using code for the same class version
         // as is loaded now.  We may proceed without worry.
         TVirtualStreamerInfo* si = GetStreamerInfo();
         if (si) {
            si->DeleteArray(ary, dtorOnly);
         } else {
            Error("DeleteArray", "No streamer info available for class '%s' version %d at address %p, cannot destruct object!", GetName(), fClassVersion, ary);
            Error("DeleteArray", "length of fStreamerInfo is %d", fStreamerInfo->GetSize());
            Int_t i = fStreamerInfo->LowerBound();
            for (Int_t v = 0; v < fStreamerInfo->GetSize(); ++v, ++i) {
               Error("DeleteArray", "fStreamerInfo->At(%d): %p", v, fStreamerInfo->At(i));
               if (fStreamerInfo->At(i)) {
                  Error("DeleteArray", "Doing Dump() ...");
                  ((TVirtualStreamerInfo*)fStreamerInfo->At(i))->Dump();
               }
            }
         }
      } else {
         // The loaded class version is not the same as the version of the code
         // which was used to allocate this array.  The best we can do is use
         // the TVirtualStreamerInfo to try to free up some of the allocated memory.
         Error("DeleteArray", "Loaded class version %d is not registered for addr %p", fClassVersion, p);



#if 0
         TVirtualStreamerInfo* si = (TVirtualStreamerInfo*) fStreamerInfo->At(objVer);
         if (si) {
            si->DeleteArray(ary, dtorOnly);
         } else {
            Error("DeleteArray", "No streamer info available for class '%s' version %d at address %p, cannot destruct object!", GetName(), objVer, ary);
            Error("DeleteArray", "length of fStreamerInfo is %d", fStreamerInfo->GetSize());
            Int_t i = fStreamerInfo->LowerBound();
            for (Int_t v = 0; v < fStreamerInfo->GetSize(); ++v, ++i) {
               Error("DeleteArray", "fStreamerInfo->At(%d): %p", v, fStreamerInfo->At(i));
               if (fStreamerInfo->At(i)) {
                  // Print some debugging info.
                  Error("DeleteArray", "Doing Dump() ...");
                  ((TVirtualStreamerInfo*)fStreamerInfo->At(i))->Dump();
               }
            }
         }
#endif


      }

      // Deregister the object for special handling in the destructor.
      if (inRepo && verFound && p) {
         UnregisterAddressInRepository("TClass::DeleteArray",p,this);
      }
   } else {
      Error("DeleteArray", "This cannot happen! (class '%s')", GetName());
   }
}

//______________________________________________________________________________
void TClass::SetCanSplit(Int_t splitmode)
{
   // Set the splitability of this class:
   //   -1: Use the default calculation
   //    0: Disallow splitting
   //    1: Always allow splitting.

   fCanSplit = splitmode;
}

//______________________________________________________________________________
void TClass::SetClassVersion(Version_t version)
{
   // Private function.  Set the class version for the 'class' represented by
   // this TClass object.  See the public interface:
   //    ROOT::ResetClassVersion
   // defined in TClassTable.cxx
   //
   // Note on class version numbers:
   //   If no class number has been specified, TClass::GetVersion will return -1
   //   The Class Version 0 request the whole object to be transient
   //   The Class Version 1, unless specified via ClassDef indicates that the
   //      I/O should use the TClass checksum to distinguish the layout of the class

   fClassVersion = version;
   fCurrentInfo = 0;
}

//______________________________________________________________________________
void TClass::SetCurrentStreamerInfo(TVirtualStreamerInfo *info)
{
   // Set pointer to current TVirtualStreamerInfo

   fCurrentInfo = info;
}

//______________________________________________________________________________
Int_t TClass::Size() const
{
   // Return size of object of this class.

   if (fSizeof!=-1) return fSizeof;
   if (fCollectionProxy) return fCollectionProxy->Sizeof();
   if (fClassInfo) return gCling->ClassInfo_Size(GetClassInfo());
   return GetStreamerInfo()->GetSize();
}

//______________________________________________________________________________
TClass *TClass::Load(TBuffer &b)
{
   // Load class description from I/O buffer and return class object.

   UInt_t maxsize = 256;
   char *s = new char[maxsize];

   Int_t pos = b.Length();

   b.ReadString(s, maxsize); // Reads at most maxsize - 1 characters, plus null at end.
   while (strlen(s) == (maxsize - 1)) {
      // The classname is too large, try again with a large buffer.
      b.SetBufferOffset(pos);
      maxsize = 2*maxsize;
      delete [] s;
      s = new char[maxsize];
      b.ReadString(s, maxsize); // Reads at most maxsize - 1 characters, plus null at end.
   }

   TClass *cl = TClass::GetClass(s, kTRUE);
   if (!cl)
      ::Error("TClass::Load", "dictionary of class %s not found", s);

   delete [] s;
   return cl;
}

//______________________________________________________________________________
void TClass::Store(TBuffer &b) const
{
   // Store class description on I/O buffer.

   b.WriteString(GetName());
}

//______________________________________________________________________________
TClass *ROOT::CreateClass(const char *cname, Version_t id,
                          const type_info &info, TVirtualIsAProxy *isa,
                          const char *dfil, const char *ifil,
                          Int_t dl, Int_t il)
{
   // Global function called by a class' static Dictionary() method
   // (see the ClassDef macro).

   // When called via TMapFile (e.g. Update()) make sure that the dictionary
   // gets allocated on the heap and not in the mapped file.
   TMmallocDescTemp setreset;
   return new TClass(cname, id, info, isa, dfil, ifil, dl, il);
}

//______________________________________________________________________________
TClass *ROOT::CreateClass(const char *cname, Version_t id,
                          const char *dfil, const char *ifil,
                          Int_t dl, Int_t il)
{
   // Global function called by a class' static Dictionary() method
   // (see the ClassDef macro).

   // When called via TMapFile (e.g. Update()) make sure that the dictionary
   // gets allocated on the heap and not in the mapped file.
   TMmallocDescTemp setreset;
   return new TClass(cname, id, dfil, ifil, dl, il);
}

//______________________________________________________________________________
TClass::ENewType TClass::IsCallingNew()
{
   // Static method returning the defConstructor flag passed to TClass::New().
   // New type is either:
   //   TClass::kRealNew  - when called via plain new
   //   TClass::kClassNew - when called via TClass::New()
   //   TClass::kDummyNew - when called via TClass::New() but object is a dummy,
   //                       in which case the object ctor might take short cuts

   return fgCallingNew;
}

//______________________________________________________________________________
Bool_t TClass::IsLoaded() const
{
   // Return true if the shared library of this class is currently in the a
   // process's memory.  Return false, after the shared library has been
   // unloaded or if this is an 'emulated' class created from a file's StreamerInfo.

   return (GetImplFileLine()>=0 && !TestBit(kUnloaded));
}

//______________________________________________________________________________
Bool_t  TClass::IsStartingWithTObject() const
{
   // Returns true if this class inherits from TObject and if the start of
   // the TObject parts is at the very beginning of the objects.
   // Concretly this means that the following code is proper for this class:
   //     ThisClass *ptr;
   //     void *void_ptr = (void)ptr;
   //     TObject *obj = (TObject*)void_ptr;
   // This code would be wrong if 'ThisClass' did not inherit 'first' from
   // TObject.

   if (fProperty==(-1)) Property();
   return TestBit(kStartWithTObject);
}

//______________________________________________________________________________
Bool_t  TClass::IsTObject() const
{
   // Return kTRUE is the class inherits from TObject.

   if (fProperty==(-1)) Property();
   return TestBit(kIsTObject);
}

//______________________________________________________________________________
Bool_t  TClass::IsForeign() const
{
   // Return kTRUE is the class is Foreign (the class does not have a Streamer method).

   if (fProperty==(-1)) Property();
   return TestBit(kIsForeign);
}

//______________________________________________________________________________
void TClass::PostLoadCheck()
{
   // Do the initialization that can only be done after the CINT dictionary has
   // been fully populated and can not be delayed efficiently.

   // In the case of a Foreign class (loaded class without a Streamer function)
   // we reset fClassVersion to be -1 so that the current TVirtualStreamerInfo will not
   // be confused with a previously loaded streamerInfo.

   if (IsLoaded() && fClassInfo && fClassVersion==1 /*&& fStreamerInfo
       && fStreamerInfo->At(1)*/ && IsForeign() )
   {
      SetClassVersion(-1);
   }
   else if (IsLoaded() && fClassInfo && fStreamerInfo && (!IsForeign()||fClassVersion>1) )
   {
      TVirtualStreamerInfo *info = (TVirtualStreamerInfo*)(fStreamerInfo->At(fClassVersion));
      // Here we need to check whether this TVirtualStreamerInfo (which presumably has been
      // loaded from a file) is consistent with the definition in the library we just loaded.
      // BuildCheck is not appropriate here since it check a streamerinfo against the
      // 'current streamerinfo' which, at time point, would be the same as 'info'!
      if (info && GetListOfDataMembers() && !GetCollectionProxy()
          && (info->GetCheckSum()!=GetCheckSum() && info->GetCheckSum()!=GetCheckSum(1) && info->GetCheckSum()!=GetCheckSum(2)))
      {
         Bool_t warn = ! TestBit(kWarned);
         if (warn && info->GetOldVersion()<=2) {
            // Names of STL base classes was modified in vers==3. Allocators removed
            //
            TIter nextBC(GetListOfBases());
            TBaseClass *bc;
            while ((bc=(TBaseClass*)nextBC()))
            {if (TClassEdit::IsSTLCont(bc->GetName())) warn = kFALSE;}
         }

         if (warn) {
            if (info->GetOnFileClassVersion()==1 && fClassVersion>1) {
               Warning("PostLoadCheck","\n\
   The class %s transitioned from not having a specified class version\n\
   to having a specified class version (the current class version is %d).\n\
   However too many different non-versioned layouts of the class have\n\
   already been loaded so far.  To work around this problem you can\n\
   load fewer 'old' file in the same ROOT session or load the C++ library\n\
   describing the class %s before opening the files or increase the version\n\
   number of the class for example ClassDef(%s,%d).\n\
   Do not try to write objects with the current class definition,\n\
   the files might not be readable.\n",
                       GetName(), fClassVersion, GetName(), GetName(), fStreamerInfo->GetLast()+1);
            } else {
               Warning("PostLoadCheck","\n\
   The StreamerInfo version %d for the class %s which was read\n\
   from a file previously opened has the same version as the active class\n\
   but a different checksum. You should update the version to ClassDef(%s,%d).\n\
   Do not try to write objects with the current class definition,\n\
   the files will not be readable.\n"
                       , fClassVersion, GetName(), GetName(), fStreamerInfo->GetLast()+1);
            }
            info->CompareContent(this,0,kTRUE,kTRUE);
            SetBit(kWarned);
         }
      }
   }
}

//______________________________________________________________________________
Long_t TClass::Property() const
{
   // Set TObject::fBits and fStreamerType to cache information about the
   // class.  The bits are
   //    kIsTObject : the class inherits from TObject
   //    kStartWithTObject:  TObject is the left-most class in the inheritance tree
   //    kIsForeign : the class doe not have a Streamer method
   // The value of fStreamerType are
   //    kTObject : the class inherits from TObject
   //    kForeign : the class does not have a Streamer method
   //    kInstrumented: the class does have a Streamer method
   //    kExternal: the class has a free standing way of streaming itself
   //    kEmulated: the class is missing its shared library.

   R__LOCKGUARD(gInterpreterMutex);

   if (fProperty!=(-1)) return fProperty;

   // When called via TMapFile (e.g. Update()) make sure that the dictionary
   // gets allocated on the heap and not in the mapped file.
   TMmallocDescTemp setreset;

   Long_t dummy;
   TClass *kl = const_cast<TClass*>(this);

   kl->fStreamerType = TClass::kDefault;
   kl->fStreamerImpl = &TClass::StreamerDefault;

   if (InheritsFrom(TObject::Class())) {
      kl->SetBit(kIsTObject);

      // Is it DIRECT inheritance from TObject?
      Int_t delta = kl->GetBaseClassOffset(TObject::Class());
      if (delta==0) kl->SetBit(kStartWithTObject);

      kl->fStreamerType  = kTObject;
      kl->fStreamerImpl  = &TClass::StreamerTObject;
   }

   if (fClassInfo) {

      kl->fProperty = gCling->ClassInfo_Property(fClassInfo);

      if (!gCling->ClassInfo_HasMethod(fClassInfo,"Streamer") ||
          !gCling->ClassInfo_IsValidMethod(fClassInfo,"Streamer","TBuffer&",&dummy) ) {

         kl->SetBit(kIsForeign);
         kl->fStreamerType  = kForeign;
         kl->fStreamerImpl  = &TClass::StreamerStreamerInfo;

      } else if ( kl->fStreamerType == TClass::kDefault ) {
         if (kl->fStreamerFunc) {
            kl->fStreamerType  = kInstrumented;
            kl->fStreamerImpl  = &TClass::StreamerInstrumented;
         } else {
            // We have an automatic streamer using the StreamerInfo .. no need to go through the
            // Streamer method function itself.
            kl->fStreamerType  = kInstrumented;
            kl->fStreamerImpl  = &TClass::StreamerStreamerInfo;
         }
      }

      if (fStreamer) {
         kl->fStreamerType  = kExternal;
         kl->fStreamerImpl  = &TClass::StreamerExternal;
      }

   } else {

      if (fStreamer) {
         kl->fStreamerType  = kExternal;
         kl->fStreamerImpl  = &TClass::StreamerExternal;
      }

      kl->fStreamerType |= kEmulated;
      switch (fStreamerType) {
         case kEmulated:               // intentional fall through
         case kForeign|kEmulated:      // intentional fall through
         case kInstrumented|kEmulated: kl->fStreamerImpl = &TClass::StreamerStreamerInfo; break;
         case kExternal|kEmulated:     kl->fStreamerImpl = &TClass::StreamerExternal; break;
         case kTObject|kEmulated:      kl->fStreamerImpl = &TClass::StreamerTObjectEmulated; break;
         case TClass::kDefault:       kl->fStreamerImpl = &TClass::StreamerDefault; break;

      }
      return 0;
   }

   return fProperty;
}

//_____________________________________________________________________________
void TClass::SetCollectionProxy(const ROOT::TCollectionProxyInfo &info)
{
   // Create the collection proxy object (and the streamer object) from
   // using the information in the TCollectionProxyInfo.

   R__LOCKGUARD(gInterpreterMutex);

   delete fCollectionProxy;

   // We can not use GetStreamerInfo() instead of TVirtualStreamerInfo::Factory()
   // because GetStreamerInfo call TStreamerInfo::Build which need to have fCollectionProxy
   // set correctly.

   TVirtualCollectionProxy *p = TVirtualStreamerInfo::Factory()->GenExplicitProxy(info,this);
   fCollectionProxy = p;

   AdoptStreamer(TVirtualStreamerInfo::Factory()->GenExplicitClassStreamer(info,this));
}

//______________________________________________________________________________
void TClass::SetContextMenuTitle(const char *title)
{
   // Change (i.e. set) the title of the TNamed.

   fContextMenuTitle = title;
}

//______________________________________________________________________________
void TClass::SetGlobalIsA(IsAGlobalFunc_t func)
{
   // This function installs a global IsA function for this class.
   // The global IsA function will be used if there is no local IsA function (fIsA)
   //
   // A global IsA function has the signature:
   //
   //    TClass *func( TClass *cl, const void *obj);
   //
   // 'cl' is a pointer to the  TClass object that corresponds to the
   // 'pointer type' used to retrieve the value 'obj'
   //
   //  For example with:
   //    TNamed * m = new TNamed("example","test");
   //    TObject* o = m
   // and
   //    the global IsA function would be called with TObject::Class() as
   //    the first parameter and the exact numerical value in the pointer
   //    'o'.
   //
   //  In other word, inside the global IsA function. it is safe to C-style
   //  cast the value of 'obj' into a pointer to the class described by 'cl'.

   fGlobalIsA = func;
}

//______________________________________________________________________________
void TClass::SetUnloaded()
{
   // Call this method to indicate that the shared library containing this
   // class's code has been removed (unloaded) from the process's memory

   delete fIsA; fIsA = 0;
   // Disable the autoloader while calling SetClassInfo, to prevent
   // the library from being reloaded!
   int autoload_old = gCling->SetClassAutoloading(0);
   gInterpreter->SetClassInfo(this,kTRUE);
   gCling->SetClassAutoloading(autoload_old);
   fDeclFileName = 0;
   fDeclFileLine = 0;
   fImplFileName = 0;
   fImplFileLine = 0;
   fTypeInfo     = 0;

   if (fMethod) {
      fMethod->Unload();
   }
   if (fData) {
      fData->Unload();
   }

   SetBit(kUnloaded);
}

//______________________________________________________________________________
TVirtualStreamerInfo *TClass::SetStreamerInfo(Int_t /*version*/, const char * /*info*/)
{
   // Info is a string describing the names and types of attributes
   // written by the class Streamer function.
   // If info is an empty string (when called by TObject::StreamerInfo)
   // the default Streamer info string is build. This corresponds to
   // the case of an automatically generated Streamer.
   // In case of user defined Streamer function, it is the user responsability
   // to implement a StreamerInfo function (override TObject::StreamerInfo).
   // The user must call IsA()->SetStreamerInfo(info) from this function.

   // info is specified, nothing to do, except that we should verify
   // that it contains a valid descriptor.

/*
   TDataMember *dm;
   Int_t nch = strlen(info);
   Bool_t update = kTRUE;
   if (nch != 0) {
      //decode strings like "TObject;TAttLine;fA;fB;Int_t i,j,k;"
      char *save, *temp, *blank, *colon, *comma;
      save = new char[10000];
      temp = save;
      strlcpy(temp,info,10000);
      //remove heading and trailing blanks
      while (*temp == ' ') temp++;
      while (save[nch-1] == ' ') {nch--; save[nch] = 0;}
      if (nch == 0) {delete [] save; return;}
      if (save[nch-1] != ';') {save[nch] = ';'; save[nch+1] = 0;}
      //remove blanks around , or ;
      while ((blank = strstr(temp,"; "))) strcpy(blank+1,blank+2);
      while ((blank = strstr(temp," ;"))) strcpy(blank,  blank+1);
      while ((blank = strstr(temp,", "))) strcpy(blank+1,blank+2);
      while ((blank = strstr(temp," ,"))) strcpy(blank,  blank+1);
      while ((blank = strstr(temp,"  "))) strcpy(blank,  blank+1);
      //loop on tokens separated by ;
      char *final = new char[1000];
      char token[100];
      while ((colon=strchr(temp,';'))) {
         *colon = 0;
         strlcpy(token,temp,100);
         blank = strchr(token,' ');
         if (blank) {
            *blank = 0;
            if (!gROOT->GetType(token)) {
               Error("SetStreamerInfo","Illegal type: %s in %s",token,info);
               return;
            }
            while (blank) {
               strlcat(final,token,1000);
               strlcat(final," ",1000);
               comma = strchr(blank+1,','); if (comma) *comma=0;
               strlcat(final,blank+1,1000);
               strlcat(final,";",1000);
               blank = comma;
            }

         } else {
            if (TClass::GetClass(token,update)) {
               //a class name
               strlcat(final,token,1000); strlcat(final,";",1000);
            } else {
               //a data member name
               dm = (TDataMember*)GetListOfDataMembers()->FindObject(token);
               if (dm) {
                  strlcat(final,dm->GetFullTypeName(),1000);
                  strlcat(final," ",1000);
                  strlcat(final,token,1000); strlcat(final,";",1000);
               } else {
                  Error("SetStreamerInfo","Illegal name: %s in %s",token,info);
                  return;
               }
            }
            update = kFALSE;
         }
         temp = colon+1;
         if (*temp == 0) break;
      }
 ////     fStreamerInfo = final;
      delete [] final;
      delete [] save;
      return;
   }

   //info is empty. Let's build the default Streamer descriptor

   char *temp = new char[10000];
   temp[0] = 0;
   char local[100];

   //add list of base classes
   TIter nextb(GetListOfBases());
   TBaseClass *base;
   while ((base = (TBaseClass*) nextb())) {
      snprintf(local,100,"%s;",base->GetName());
      strlcat(temp,local,10000);
   }

   //add list of data members and types
   TIter nextd(GetListOfDataMembers());
   while ((dm = (TDataMember *) nextd())) {
      if (dm->IsEnum()) continue;
      if (!dm->IsPersistent()) continue;
      Long_t property = dm->Property();
      if (property & kIsStatic) continue;
      TClass *acl = TClass::GetClass(dm->GetTypeName(),update);
      update = kFALSE;
      if (acl) {
         if (acl->GetClassVersion() == 0) continue;
      }

      // dm->GetArrayIndex() returns an empty string if it does not
      // applies
      const char * index = dm->GetArrayIndex();
      if (strlen(index)==0)
         snprintf(local,100,"%s %s;",dm->GetFullTypeName(),dm->GetName());
      else
         snprintf(local,100,"%s %s[%s];",dm->GetFullTypeName(),dm->GetName(),index);
      strlcat(temp,local,10000);
   }
   //fStreamerInfo = temp;
   delete [] temp;
*/
   return 0;
}

//______________________________________________________________________________
UInt_t TClass::GetCheckSum(UInt_t code) const
{
   // Compute and/or return the class check sum.
   // The class ckecksum is used by the automatic schema evolution algorithm
   // to uniquely identify a class version.
   // The check sum is built from the names/types of base classes and
   // data members.
   // Algorithm from Victor Perevovchikov (perev@bnl.gov).
   //
   // if code==1 data members of type enum are not counted in the checksum
   // if code==2 return the checksum of data members and base classes, not including the ranges and array size found in comments.
   //            This is needed for backward compatibility.
   //
   // WARNING: this function must be kept in sync with TStreamerInfo::GetCheckSum.
   // They are both used to handle backward compatibility and should both return the same values.
   // TStreamerInfo uses the information in TStreamerElement while TClass uses the information
   // from TClass::GetListOfBases and TClass::GetListOfDataMembers.

   R__LOCKGUARD(gInterpreterMutex);

   if (fCheckSum && code == 0) return fCheckSum;

   UInt_t id = 0;

   int il;
   TString name = GetName();
   TString type;
   il = name.Length();
   for (int i=0; i<il; i++) id = id*3+name[i];

   TList *tlb = ((TClass*)this)->GetListOfBases();
   if (tlb) {   // Loop over bases

      TIter nextBase(tlb);

      TBaseClass *tbc=0;
      while((tbc=(TBaseClass*)nextBase())) {
         name = tbc->GetName();
         if (TClassEdit::IsSTLCont(name))
            name = TClassEdit::ShortType( name, TClassEdit::kDropStlDefault );
         il = name.Length();
         for (int i=0; i<il; i++) id = id*3+name[i];
      }/*EndBaseLoop*/
   }
   TList *tlm = ((TClass*)this)->GetListOfDataMembers();
   if (tlm) {   // Loop over members
      TIter nextMemb(tlm);
      TDataMember *tdm=0;
      Long_t prop = 0;
      while((tdm=(TDataMember*)nextMemb())) {
         if (!tdm->IsPersistent())        continue;
         //  combine properties
         prop = (tdm->Property());
         TDataType* tdt = tdm->GetDataType();
         if (tdt) prop |= tdt->Property();

         if ( prop&kIsStatic)             continue;
         name = tdm->GetName(); il = name.Length();
         if ( (code != 1) && prop&kIsEnum) id = id*3 + 1;

         int i;
         for (i=0; i<il; i++) id = id*3+name[i];
         type = tdm->GetFullTypeName();
         if (TClassEdit::IsSTLCont(type))
            type = TClassEdit::ShortType( type, TClassEdit::kDropStlDefault );

         il = type.Length();
         for (i=0; i<il; i++) id = id*3+type[i];

         int dim = tdm->GetArrayDim();
         if (prop&kIsArray) {
            for (int ii=0;ii<dim;ii++) id = id*3+tdm->GetMaxIndex(ii);
         }
         if (code != 2) {
            const char *left = strstr(tdm->GetTitle(),"[");
            if (left) {
               const char *right = strstr(left,"]");
               if (right) {
                  ++left;
                  while (left != right) {
                     id = id*3 + *left;
                     ++left;
                  }
               }
            }
         }
      }/*EndMembLoop*/
   }
   if (code==0) fCheckSum = id;
   return id;
}

//______________________________________________________________________________
void TClass::AdoptReferenceProxy(TVirtualRefProxy* proxy)
{
   // Adopt the Reference proxy pointer to indicate that this class
   // represents a reference.
   // When a new proxy is adopted, the old one is deleted.

   R__LOCKGUARD(gInterpreterMutex);

   if ( fRefProxy )  {
      fRefProxy->Release();
   }
   fRefProxy = proxy;
   if ( fRefProxy )  {
      fRefProxy->SetClass(this);
   }
}

//______________________________________________________________________________
void TClass::AdoptMemberStreamer(const char *name, TMemberStreamer *p)
{
   // Adopt the TMemberStreamer pointer to by p and use it to Stream non basic
   // member name.

   if (!fRealData) return;

   R__LOCKGUARD(gInterpreterMutex);

   TIter next(fRealData);
   TRealData *rd;
   while ((rd = (TRealData*)next())) {
      if (strcmp(rd->GetName(),name) == 0) {
         // If there is a TStreamerElement that took a pointer to the
         // streamer we should inform it!
         rd->AdoptStreamer(p);
         break;
      }
   }

//  NOTE: This alternative was proposed but not is not used for now,
//  One of the major difference with the code above is that the code below
//  did not require the RealData to have been built
//    if (!fData) return;
//    const char *n = name;
//    while (*n=='*') n++;
//    TString ts(n);
//    int i = ts.Index("[");
//    if (i>=0) ts.Remove(i,999);
//    TDataMember *dm = (TDataMember*)fData->FindObject(ts.Data());
//    if (!dm) {
//       Warning("SetStreamer","Can not find member %s::%s",GetName(),name);
//       return;
//    }
//    dm->SetStreamer(p);
   return;
}

//______________________________________________________________________________
void TClass::SetMemberStreamer(const char *name, MemberStreamerFunc_t p)
{
   // Install a new member streamer (p will be copied).

   AdoptMemberStreamer(name,new TMemberStreamer(p));
}

//______________________________________________________________________________
Int_t TClass::ReadBuffer(TBuffer &b, void *pointer, Int_t version, UInt_t start, UInt_t count)
{
   // Function called by the Streamer functions to deserialize information
   // from buffer b into object at p.
   // This function assumes that the class version and the byte count information
   // have been read.
   //   version  is the version number of the class
   //   start    is the starting position in the buffer b
   //   count    is the number of bytes for this object in the buffer

   return b.ReadClassBuffer(this,pointer,version,start,count);
}

//______________________________________________________________________________
Int_t TClass::ReadBuffer(TBuffer &b, void *pointer)
{
   // Function called by the Streamer functions to deserialize information
   // from buffer b into object at p.

   return b.ReadClassBuffer(this,pointer);
}

//______________________________________________________________________________
Int_t TClass::WriteBuffer(TBuffer &b, void *pointer, const char * /*info*/)
{
   // Function called by the Streamer functions to serialize object at p
   // to buffer b. The optional argument info may be specified to give an
   // alternative StreamerInfo instead of using the default StreamerInfo
   // automatically built from the class definition.
   // For more information, see class TVirtualStreamerInfo.

   b.WriteClassBuffer(this,pointer);
   return 0;
}

//______________________________________________________________________________
void TClass::StreamerExternal(void *object, TBuffer &b, const TClass *onfile_class) const
{
   //There is special streamer for the class

   //      case kExternal:
   //      case kExternal|kEmulated:

   TClassStreamer *streamer = gThreadTsd ? GetStreamer() : fStreamer;
   streamer->Stream(b,object,onfile_class);
}

//______________________________________________________________________________
void TClass::StreamerTObject(void *object, TBuffer &b, const TClass * /* onfile_class */) const
{
   // Case of TObjects

   // case kTObject:

   if (!fIsOffsetStreamerSet) {
      CalculateStreamerOffset();
   }
   TObject *tobj = (TObject*)((Long_t)object + fOffsetStreamer);
   tobj->Streamer(b);
}

//______________________________________________________________________________
void TClass::StreamerTObjectInitialized(void *object, TBuffer &b, const TClass * /* onfile_class */) const
{
   // Case of TObjects when fIsOffsetStreamerSet is known to have been set.

   TObject *tobj = (TObject*)((Long_t)object + fOffsetStreamer);
   tobj->Streamer(b);
}

//______________________________________________________________________________
void TClass::StreamerTObjectEmulated(void *object, TBuffer &b, const TClass *onfile_class) const
{
   // Case of TObjects when we do not have the library defining the class.

   // case kTObject|kEmulated :
   if (b.IsReading()) {
      b.ReadClassEmulated(this, object, onfile_class);
   } else {
      b.WriteClassBuffer(this, object);
   }
}

//______________________________________________________________________________
void TClass::StreamerInstrumented(void *object, TBuffer &b, const TClass * /* onfile_class */) const
{
   // Case of instrumented class with a library

   // case kInstrumented:
   fStreamerFunc(b,object);
}

//______________________________________________________________________________
void TClass::StreamerStreamerInfo(void *object, TBuffer &b, const TClass *onfile_class) const
{
   // Case of where we should directly use the StreamerInfo.
   //    case kForeign:
   //    case kForeign|kEmulated:
   //    case kInstrumented|kEmulated:
   //    case kEmulated:

   if (b.IsReading()) {
      b.ReadClassBuffer(this, object, onfile_class);
      //ReadBuffer (b, object);
   } else {
      //WriteBuffer(b, object);
      b.WriteClassBuffer(this, object);
   }
}

//______________________________________________________________________________
void TClass::StreamerDefault(void *object, TBuffer &b, const TClass *onfile_class) const
{
   // Default streaming in cases where either we have no way to know what to do
   // or if Property() has not yet been called.

   if (fProperty==(-1)) {
      Property();
      if (fStreamerImpl == &TClass::StreamerDefault) {
         Fatal("StreamerDefault", "fStreamerImpl not properly initialized (%d)", fStreamerType);
      } else {
         (this->*fStreamerImpl)(object,b,onfile_class);
      }
   } else {
      Fatal("StreamerDefault", "fStreamerType not properly initialized (%d)", fStreamerType);
   }
}

//______________________________________________________________________________
void TClass::AdoptStreamer(TClassStreamer *str)
{
   // Adopt a TClassStreamer object.  Ownership is transfered to this TClass
   // object.

//    // This code can be used to quickly test the STL Emulation layer
//    Int_t k = TClassEdit::IsSTLCont(GetName());
//    if (k==1||k==-1) { delete str; return; }

   R__LOCKGUARD(gInterpreterMutex);

   if (fStreamer) delete fStreamer;
   if (str) {
      fStreamerType = kExternal | ( fStreamerType&kEmulated );
      fStreamer = str;
      fStreamerImpl = &TClass::StreamerExternal;
   } else if (fStreamer) {
      // Case where there was a custom streamer and it is hereby removed,
      // we need to reset fStreamerType
      fStreamer = str;
      fStreamerType = TClass::kDefault;
      if (fProperty != -1) {
         fProperty = -1;
         Property();
      }
   }
}

//______________________________________________________________________________
void TClass::SetStreamerFunc(ClassStreamerFunc_t strm)
{
   // Set a wrapper/accessor function around this class custom streamer.

   if (fProperty != -1 &&
       ( (fStreamerFunc == 0 && strm != 0) || (fStreamerFunc != 0 && strm == 0) ) )
   {
      // If the initialization has already been done, make sure to have it redone.
      fStreamerFunc = strm;
      fProperty = -1;
      Property();
   } else {
      fStreamerFunc = strm;
   }
}

//______________________________________________________________________________
void TClass::SetMerge(ROOT::MergeFunc_t newMerge)
{
   // Install a new wrapper around 'Merge'.

   fMerge = newMerge;
}

//______________________________________________________________________________
void TClass::SetResetAfterMerge(ROOT::ResetAfterMergeFunc_t newReset)
{
   // Install a new wrapper around 'ResetAfterMerge'.

   fResetAfterMerge = newReset;
}

//______________________________________________________________________________
void TClass::SetNew(ROOT::NewFunc_t newFunc)
{
   // Install a new wrapper around 'new'.

   fNew = newFunc;
}

//______________________________________________________________________________
void TClass::SetNewArray(ROOT::NewArrFunc_t newArrayFunc)
{
   // Install a new wrapper around 'new []'.

   fNewArray = newArrayFunc;
}

//______________________________________________________________________________
void TClass::SetDelete(ROOT::DelFunc_t deleteFunc)
{
   // Install a new wrapper around 'delete'.

   fDelete = deleteFunc;
}

//______________________________________________________________________________
void TClass::SetDeleteArray(ROOT::DelArrFunc_t deleteArrayFunc)
{
   // Install a new wrapper around 'delete []'.

   fDeleteArray = deleteArrayFunc;
}

//______________________________________________________________________________
void TClass::SetDestructor(ROOT::DesFunc_t destructorFunc)
{
   // Install a new wrapper around the destructor.

   fDestructor = destructorFunc;
}

//______________________________________________________________________________
void TClass::SetDirectoryAutoAdd(ROOT::DirAutoAdd_t autoAddFunc)
{
   // Install a new wrapper around the directory auto add function..
   // The function autoAddFunc has the signature void (*)(void *obj, TDirectory dir)
   // and should register 'obj' to the directory if dir is not null
   // and unregister 'obj' from its current directory if dir is null

   fDirAutoAdd = autoAddFunc;
}

//______________________________________________________________________________
TVirtualStreamerInfo *TClass::FindStreamerInfo(UInt_t checksum) const
{
   // Find the TVirtualStreamerInfo in the StreamerInfos corresponding to checksum

   Int_t ninfos = fStreamerInfo->GetEntriesFast()-1;
   for (Int_t i=-1;i<ninfos;++i) {
      // TClass::fStreamerInfos has a lower bound not equal to 0,
      // so we have to use At and should not use UncheckedAt
      TVirtualStreamerInfo *info = (TVirtualStreamerInfo*)fStreamerInfo->UncheckedAt(i);
      if (info && info->GetCheckSum() == checksum) {
         // R__ASSERT(i==info->GetClassVersion() || (i==-1&&info->GetClassVersion()==1));
         return info;
      }
   }
   return 0;
}

//______________________________________________________________________________
TVirtualStreamerInfo *TClass::FindStreamerInfo(TObjArray* arr, UInt_t checksum) const
{
   // Find the TVirtualStreamerInfo in the StreamerInfos corresponding to checksum

   Int_t ninfos = arr->GetEntriesFast()-1;
   for (Int_t i=-1;i<ninfos;i++) {
      // TClass::fStreamerInfos has a lower bound not equal to 0,
      // so we have to use At and should not use UncheckedAt
      TVirtualStreamerInfo *info = (TVirtualStreamerInfo*)arr->UncheckedAt(i);
      if (!info) continue;
      if (info->GetCheckSum() == checksum) {
         R__ASSERT(i==info->GetClassVersion() || (i==-1&&info->GetClassVersion()==1));
         return info;
      }
   }
   return 0;
}

//______________________________________________________________________________
TVirtualStreamerInfo *TClass::GetConversionStreamerInfo( const char* classname, Int_t version ) const
{
   // Return a Conversion StreamerInfo from the class 'classname' for version number 'version' to this class, if any.

   TClass *cl = TClass::GetClass( classname );
   if( !cl )
      return 0;
   return GetConversionStreamerInfo( cl, version );
}

//______________________________________________________________________________
TVirtualStreamerInfo *TClass::GetConversionStreamerInfo( const TClass* cl, Int_t version ) const
{
   // Return a Conversion StreamerInfo from the class represened by cl for version number 'version' to this class, if any.

   //----------------------------------------------------------------------------
   // Check if the classname was specified correctly
   //----------------------------------------------------------------------------
   if( !cl )
      return 0;

   if( cl == this )
      return GetStreamerInfo( version );

   //----------------------------------------------------------------------------
   // Check if we already have it
   //----------------------------------------------------------------------------
   TObjArray* arr = 0;
   if (fConversionStreamerInfo) {
      std::map<std::string, TObjArray*>::iterator it;

      it = fConversionStreamerInfo->find( cl->GetName() );

      if( it != fConversionStreamerInfo->end() ) {
         arr = it->second;
      }

      if( arr && version > -1 && version < arr->GetSize() && arr->At( version ) )
         return (TVirtualStreamerInfo*) arr->At( version );
   }

   R__LOCKGUARD(gInterpreterMutex);

   //----------------------------------------------------------------------------
   // We don't have the streamer info so find it in other class
   //----------------------------------------------------------------------------
   TObjArray *clSI = cl->GetStreamerInfos();
   TVirtualStreamerInfo* info = 0;
   if( version >= -1 && version < clSI->GetSize() )
      info = (TVirtualStreamerInfo*)clSI->At( version );

   if (!info && cl->GetCollectionProxy()) {
      info = cl->GetStreamerInfo(); // instantiate the StreamerInfo for STL collections.
   }

   if( !info )
      return 0;

   //----------------------------------------------------------------------------
   // We have the right info so we need to clone it to create new object with
   // non artificial streamer elements and we should build it for current class
   //----------------------------------------------------------------------------
   info = (TVirtualStreamerInfo*)info->Clone();

   if( !info->BuildFor( this ) ) {
      delete info;
      return 0;
   }

   if (!info->IsCompiled()) {
      // Streamer info has not been compiled, but exists.
      // Therefore it was read in from a file and we have to do schema evolution?
      // Or it didn't have a dictionary before, but does now?
      info->BuildOld();
   } else if (info->IsOptimized() && !TVirtualStreamerInfo::CanOptimize()) {
      // Undo optimization if the global flag tells us to.
      info->Compile();
   }

   //----------------------------------------------------------------------------
   // Cache this treamer info
   //----------------------------------------------------------------------------
   if (!arr) {
      arr = new TObjArray(version+10, -1);
      if (!fConversionStreamerInfo) {
         fConversionStreamerInfo = new std::map<std::string, TObjArray*>();
      }
      (*fConversionStreamerInfo)[cl->GetName()] = arr;
   }
   arr->AddAtAndExpand( info, info->GetClassVersion() );
   return info;
}

//______________________________________________________________________________
TVirtualStreamerInfo *TClass::FindConversionStreamerInfo( const char* classname, UInt_t checksum ) const
{
   // Return a Conversion StreamerInfo from the class 'classname' for the layout represented by 'checksum' to this class, if any.

   TClass *cl = TClass::GetClass( classname );
   if( !cl )
      return 0;
   return FindConversionStreamerInfo( cl, checksum );
}

//______________________________________________________________________________
TVirtualStreamerInfo *TClass::FindConversionStreamerInfo( const TClass* cl, UInt_t checksum ) const
{
   // Return a Conversion StreamerInfo from the class represened by cl for the layout represented by 'checksum' to this class, if any.

   //---------------------------------------------------------------------------
   // Check if the classname was specified correctly
   //---------------------------------------------------------------------------
   if( !cl )
      return 0;

   if( cl == this )
      return FindStreamerInfo( checksum );

   //----------------------------------------------------------------------------
   // Check if we already have it
   //----------------------------------------------------------------------------
   TObjArray* arr = 0;
   TVirtualStreamerInfo* info = 0;
   if (fConversionStreamerInfo) {
      std::map<std::string, TObjArray*>::iterator it;

      it = fConversionStreamerInfo->find( cl->GetName() );

      if( it != fConversionStreamerInfo->end() ) {
         arr = it->second;
      }
      if (arr) {
         info = FindStreamerInfo( arr, checksum );
      }
   }

   if( info )
      return info;

   R__LOCKGUARD(gInterpreterMutex);

   //----------------------------------------------------------------------------
   // Get it from the foreign class
   //----------------------------------------------------------------------------
   info = cl->FindStreamerInfo( checksum );

   if( !info )
      return 0;

   //----------------------------------------------------------------------------
   // We have the right info so we need to clone it to create new object with
   // non artificial streamer elements and we should build it for current class
   //----------------------------------------------------------------------------
   info = (TVirtualStreamerInfo*)info->Clone();
   if( !info->BuildFor( this ) ) {
      delete info;
      return 0;
   }

   if (!info->IsCompiled()) {
      // Streamer info has not been compiled, but exists.
      // Therefore it was read in from a file and we have to do schema evolution?
      // Or it didn't have a dictionary before, but does now?
      info->BuildOld();
   } else if (info->IsOptimized() && !TVirtualStreamerInfo::CanOptimize()) {
      // Undo optimization if the global flag tells us to.
      info->Compile();
   }

   //----------------------------------------------------------------------------
   // Cache this treamer info
   //----------------------------------------------------------------------------
   if (!arr) {
      arr = new TObjArray(16, -2);
      if (!fConversionStreamerInfo) {
         fConversionStreamerInfo = new std::map<std::string, TObjArray*>();
      }
      (*fConversionStreamerInfo)[cl->GetName()] = arr;
   }
   arr->AddAtAndExpand( info, info->GetClassVersion() );

   return info;
}

//______________________________________________________________________________
Bool_t TClass::HasDefaultConstructor() const
{
   // Return true if we have access to a default constructor.


   if (fNew) return kTRUE;

   if (GetClassInfo()) {
      R__LOCKGUARD(gInterpreterMutex);
      return gCling->ClassInfo_HasDefaultConstructor(GetClassInfo());
   }
   if (fCollectionProxy) {
      return kTRUE;
   }
   if (fCurrentInfo) {
      // Emulated class, we know how to construct them via the TStreamerInfo
      return kTRUE;
   }
   return kFALSE;
}

//______________________________________________________________________________
ROOT::MergeFunc_t TClass::GetMerge() const
{
   // Return the wrapper around Merge.

   return fMerge;
}

//______________________________________________________________________________
ROOT::ResetAfterMergeFunc_t TClass::GetResetAfterMerge() const
{
   // Return the wrapper around Merge.

   return fResetAfterMerge;
}

//______________________________________________________________________________
ROOT::NewFunc_t TClass::GetNew() const
{
   // Return the wrapper around new ThisClass().

   return fNew;
}

//______________________________________________________________________________
ROOT::NewArrFunc_t TClass::GetNewArray() const
{
   // Return the wrapper around new ThisClass[].

   return fNewArray;
}

//______________________________________________________________________________
ROOT::DelFunc_t TClass::GetDelete() const
{
   // Return the wrapper around delete ThiObject.

   return fDelete;
}

//______________________________________________________________________________
ROOT::DelArrFunc_t TClass::GetDeleteArray() const
{
   // Return the wrapper around delete [] ThiObject.

   return fDeleteArray;
}

//______________________________________________________________________________
ROOT::DesFunc_t TClass::GetDestructor() const
{
   // Return the wrapper around the destructor

   return fDestructor;
}

//______________________________________________________________________________
ROOT::DirAutoAdd_t TClass::GetDirectoryAutoAdd() const
{
   // Return the wrapper around the directory auto add function.

   return fDirAutoAdd;
}
<|MERGE_RESOLUTION|>--- conflicted
+++ resolved
@@ -304,15 +304,10 @@
 class TDumpMembers : public TMemberInspector {
    bool fNoAddr;
 public:
-<<<<<<< HEAD
    TDumpMembers(bool noAddr): fNoAddr(noAddr) { }
-   void Inspect(TClass *cl, const char *parent, const char *name, const void *addr);
-=======
-   TDumpMembers() { }
 
    using TMemberInspector::Inspect;
    void Inspect(TClass *cl, const char *parent, const char *name, const void *addr, Bool_t isTransient);
->>>>>>> 1c54bb04
 };
 
 //______________________________________________________________________________
@@ -2141,11 +2136,7 @@
 }
 
 //______________________________________________________________________________
-<<<<<<< HEAD
-void TClass::Dump(void *obj, Bool_t noAddr /*=kFALSE*/) const
-=======
-void TClass::Dump(const void *obj) const
->>>>>>> 1c54bb04
+void TClass::Dump(const void *obj, Bool_t noAddr /*=kFALSE*/) const
 {
    // Dump contents of object on stdout.
    // Using the information in the object dictionary
@@ -2171,33 +2162,29 @@
    //
    // If noAddr is true, printout of all pointer values is skipped.
 
-<<<<<<< HEAD
-   Printf("==>Dumping object at:%lx, class=%s\n",
-          (noAddr ? 0 : (Long_t)obj), GetName());
-   TDumpMembers dm(noAddr);
-   if (!CallShowMembers(obj, dm)) {
-=======
+
+   Long_t prObj = noAddr ? 0 : (Long_t)obj;
    if (IsTObject()) {
       if (!fIsOffsetStreamerSet) {
          CalculateStreamerOffset();
       }
       TObject *tobj = (TObject*)((Long_t)obj + fOffsetStreamer);
 
+
       if (sizeof(this) == 4)
-         Printf("==> Dumping object at: 0x%08lx, name=%s, class=%s\n",(Long_t)obj,tobj->GetName(),GetName());
+         Printf("==> Dumping object at: 0x%08lx, name=%s, class=%s\n",prObj,tobj->GetName(),GetName());
       else
-         Printf("==> Dumping object at: 0x%016lx, name=%s, class=%s\n",(Long_t)obj,tobj->GetName(),GetName());
+         Printf("==> Dumping object at: 0x%016lx, name=%s, class=%s\n",prObj,tobj->GetName(),GetName());
    } else {
 
       if (sizeof(this) == 4)
-         Printf("==> Dumping object at: 0x%08lx, class=%s\n",(Long_t)obj,GetName());
+         Printf("==> Dumping object at: 0x%08lx, class=%s\n",prObj,GetName());
       else
-         Printf("==> Dumping object at: 0x%016lx, class=%s\n",(Long_t)obj,GetName());
-   }
-
-   TDumpMembers dm;
+         Printf("==> Dumping object at: 0x%016lx, class=%s\n",prObj,GetName());
+   }
+
+   TDumpMembers dm(noAddr);
    if (!CallShowMembers(obj, dm, kFALSE)) {
->>>>>>> 1c54bb04
       Info("Dump", "No ShowMembers function, dumping disabled");
    }
 }
